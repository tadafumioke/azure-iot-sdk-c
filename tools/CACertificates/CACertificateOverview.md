# Managing Certificates for Iot Edge SDKs Sample

## WARNING
Certificates created by these scripts **MUST NOT** be used for production.  They contain hard-coded passwords ("1234"), expire after 30 days, and most importantly are provided for demonstration purposes to help you quickly understand CA Certificates.  When productizing against CA Certificates, you'll need to use your own security best practices for certification creation and lifetime management.

## Introduction
This document helps create certificates for use in **pre-testing** Iot SDK's against the IoT Hub.  In particular, the tools in this directory can be used to either setup CA Certificates (along with proof of possession) or Edge device certificates.  This document assumes you have basic familiarity with the scenario you are setting up for as well as some knowledge of PowerShell or Bash.

This directory contains a PowerShell (PS1) and Bash script to help create **test** certificates for Azure IoT Hub's CA Certificate / proof-of-possession and/or Edge certificates.

The PS1 and Bash scripts are functionally equivalent; they are both provided depending on your preference for Windows or Linux.

A more detailed document showing UI screen shots for CA Certificates and proof of possession flow is available from [the official documentation].

A more detailed document explaining Edge and showing its use of certificates generated here is available from the [Edge gateway creation documentation].

## USE

## Step 1 - Initial Setup
You'll need to do some initial setup prior to running these scripts.

###  **PowerShell**
* Get OpenSSL for Windows.  
  * See [the official documentation prerequisites] or https://www.openssl.org/docs/faq.html#MISC4 for places to download it or https://www.openssl.org/source/ to build from source.
  * Set `$ENV:OPENSSL_CONF` to the openssl's openssl.cnf.
* Start PowerShell as an Administrator.
* `cd` to the directory you want to run in.  All files will be created as children of this directory.
* Run `Set-ExecutionPolicy -ExecutionPolicy Unrestricted`.  You'll need this for PowerShell to allow you to run the scripts.
<<<<<<< HEAD
* Get OpenSSL for Windows.  
  * See [the official documentation] for places to download it.
  * `$ENV:PATH += ";<directory containing OpenSSL exe>`"
  * `$ENV:OPENSSL_CONF=<the path to the openssl.cnf in your OpenSSL installation directory>`
=======
>>>>>>> 5f9e443b
* Run `. .\ca-certs.ps1` .  This is called dot-sourcing and brings the functions of the script into PowerShell's global namespace.
* Run `Test-CACertsPrerequisites`.
 PowerShell uses the Windows Certificate Store to manage certificates.  This makes sure that there won't be name collisions later with existing certificates and that OpenSSL is setup correctly.

###  **Bash**
* Start Bash.
* `cd` to the directory you want to run in.  All files will be created as children of this directory.
* `cp *.cnf` and `cp *.sh` from the directory this .MD file is located into your working directory.
* `chmod 700 certGen.sh` 


## Step 2 - Create the certificate chain
First you need to create a CA and an intermediate certificate signer that chains back to the CA.

### **PowerShell**
* Run `New-CACertsCertChain [ecc|rsa]`.  Note this updates your Windows Certificate store with these certs.  
  * You **must** use `rsa` if you're creating certificates for Edge.
  * `ecc` is recommended for CA certificates, but not required.

### **Bash**
* Run `./certGen.sh create_root_and_intermediate`

Next, go to Azure IoT Hub and navigate to Certificates.  Add a new certificate, providing the root CA file when prompted.  (`.\RootCA.pem` in PowerShell and `./certs/azure-iot-test-only.root.ca.cert.pem` in Bash.)

## Step 3 - Proof of Possession
*Optional - Only perform this step if you're setting up CA Certificates and proof of possession.  For simple device certificates, such as Edge certificates, skip to the next step.*

Now that you've registered your root CA with Azure IoT Hub, you'll need to prove that you actually own it.

Select the new certificate that you've created and navigate to and select  "Generate Verification Code".  This will give you a string that specifies the subject name of a certificate that you need to sign.  For our example, assume IoT Hub wants you to create a certificate with subject name = "12345".

### **PowerShell**
* Run  `New-CACertsVerificationCert "12345"`

### **Bash**
* Run `./certGen.sh create_verification_certificate 12345`

In both cases, the scripts will output the name of the file containing `"CN=12345"` to the console.  Upload this file to IoT Hub (in the same UX that had the "Generate Verification Code") and select "Verify".

## Step 4 - Create a new device
Finally, let's create an application and corresponding device on IoT Hub that shows how CA Certificates are used.

On Azure IoT Hub, navigate to the "Device Explorer".  Add a new device (e.g. `myDevice`, and for its authentication type chose "X.509 CA Signed".  Devices can authenticate to IoT Hub using a certificate that is signed by the Root CA from Step 2.

### **PowerShell**
#### IoT Leaf Device
* Run `New-CACertsDevice myDevice` to create the new device certificate.  
This will create files myDevice* that contain the public key, private key, and PFX of this certificate.  When prompted to enter a password during the signing process, enter "1234".

* To get a sense of how to use these certificates, `Write-CACertsCertificatesToEnvironment myDevice myIotHubName`, replacing myDevice and myIotHub name with your values.  This will create the environment variables `$ENV:IOTHUB_CA_*` that can give a sense of how they could be consumed by an application.

#### IoT Edge Device
* Run `New-CACertsDevice myDevice` to create the new device certificate.  
This will create files myDevice* that contain the public key, private key, and PFX of this certificate.  When prompted to enter a password during the signing process, enter "1234".

* `Write-CACertsCertificatesForEdgeDevice myDevice`.  This will create a .\certs directory that contains public keys of the certificates and .\private which has the device's private key.  These certificates can be consumed by Edge during its initialization.

### **Bash**
#### IoT Leaf Device
* Run `./certGen.sh create_device_certificate myDevice` to create the new device certificate.  
  This will create the files ./certs/new-device.* that contain the public key and PFX and ./private/new-device.key.pem that contains the device's private key.  
* `cd ./certs && cat new-device.cert.pem azure-iot-test-only.intermediate.cert.pem azure-iot-test-only.root.ca.cert.pem > new-device-full-chain.cert.pem` to get the public key.
#### IoT Edge Device
* Run `./certGen.sh create_edge_device_certificate myEdgeDevice` to create the new IoT Edge device certificate.  
  This will create the files ./certs/new-edge-device.* that contain the public key and PFX and ./private/new-edge-device.key.pem that contains the Edge device's private key.  
* `cd ./certs && cat new-edge-device.cert.pem azure-iot-test-only.intermediate.cert.pem azure-iot-test-only.root.ca.cert.pem > new-edge-device-full-chain.cert.pem` to get the public key.

## Step 5 - Cleanup
### **PowerShell***
From start menu, open `manage computer certificates` and navigate Certificates -Local Compturer-->personal.  Remove certificates issued by "Azure IoT CA TestOnly*".  Similarly remove them from "Trusted Root Certification Authority->Certificates" and "Intermediate Certificate Authorities->Certificates".

### **Bash**
Bash outputs certificates to the current working directory, so there is no analogous system cleanup needed.

[the official documentation]: https://docs.microsoft.com/en-us/azure/iot-hub/iot-hub-security-x509-get-started
<<<<<<< HEAD
[Edge gateway creation documentation]: https://docs.microsoft.com/en-us/azure/iot-edge/how-to-create-gateway-device
=======
[the official documentation prerequisites]: https://docs.microsoft.com/en-us/azure/iot-hub/iot-hub-security-x509-create-certificates#prerequisites
>>>>>>> 5f9e443b
<|MERGE_RESOLUTION|>--- conflicted
+++ resolved
@@ -26,13 +26,6 @@
 * Start PowerShell as an Administrator.
 * `cd` to the directory you want to run in.  All files will be created as children of this directory.
 * Run `Set-ExecutionPolicy -ExecutionPolicy Unrestricted`.  You'll need this for PowerShell to allow you to run the scripts.
-<<<<<<< HEAD
-* Get OpenSSL for Windows.  
-  * See [the official documentation] for places to download it.
-  * `$ENV:PATH += ";<directory containing OpenSSL exe>`"
-  * `$ENV:OPENSSL_CONF=<the path to the openssl.cnf in your OpenSSL installation directory>`
-=======
->>>>>>> 5f9e443b
 * Run `. .\ca-certs.ps1` .  This is called dot-sourcing and brings the functions of the script into PowerShell's global namespace.
 * Run `Test-CACertsPrerequisites`.
  PowerShell uses the Windows Certificate Store to manage certificates.  This makes sure that there won't be name collisions later with existing certificates and that OpenSSL is setup correctly.
@@ -108,8 +101,5 @@
 Bash outputs certificates to the current working directory, so there is no analogous system cleanup needed.
 
 [the official documentation]: https://docs.microsoft.com/en-us/azure/iot-hub/iot-hub-security-x509-get-started
-<<<<<<< HEAD
 [Edge gateway creation documentation]: https://docs.microsoft.com/en-us/azure/iot-edge/how-to-create-gateway-device
-=======
-[the official documentation prerequisites]: https://docs.microsoft.com/en-us/azure/iot-hub/iot-hub-security-x509-create-certificates#prerequisites
->>>>>>> 5f9e443b
+[the official documentation prerequisites]: https://docs.microsoft.com/en-us/azure/iot-hub/iot-hub-security-x509-create-certificates#prerequisites