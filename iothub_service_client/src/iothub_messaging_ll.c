// Copyright (c) Microsoft. All rights reserved.
// Licensed under the MIT license. See LICENSE file in the project root for full license information.

#include <stdlib.h>
#include <ctype.h>
#include "azure_c_shared_utility/optimize_size.h"
#include "azure_c_shared_utility/gballoc.h"
#include "azure_c_shared_utility/crt_abstractions.h"
#include "azure_c_shared_utility/xlogging.h"
#include "azure_c_shared_utility/tlsio.h"
#include "azure_c_shared_utility/platform.h"
#include "azure_c_shared_utility/sastoken.h"

#include "azure_uamqp_c/connection.h"
#include "azure_uamqp_c/message_receiver.h"
#include "azure_uamqp_c/message_sender.h"
#include "azure_uamqp_c/messaging.h"
#include "azure_uamqp_c/sasl_mechanism.h"
#include "azure_uamqp_c/saslclientio.h"
#include "azure_uamqp_c/sasl_plain.h"
#include "azure_uamqp_c/cbs.h"

#include "parson.h"

#include "iothub_messaging_ll.h"
#include "iothub_sc_version.h"

typedef struct CALLBACK_DATA_TAG
{
    IOTHUB_OPEN_COMPLETE_CALLBACK openCompleteCompleteCallback;
    IOTHUB_SEND_COMPLETE_CALLBACK sendCompleteCallback;
    IOTHUB_FEEDBACK_MESSAGE_RECEIVED_CALLBACK feedbackMessageCallback;
    void* openUserContext;
    void* sendUserContext;
    void* feedbackUserContext;
} CALLBACK_DATA;

typedef struct IOTHUB_MESSAGING_TAG
{
    int isOpened;
    char* hostname;
    char* iothubName;
    char* iothubSuffix;
    char* sharedAccessKey;
    char* keyName;

    MESSAGE_SENDER_HANDLE message_sender;
    MESSAGE_RECEIVER_HANDLE message_receiver;
    CONNECTION_HANDLE connection;
    SESSION_HANDLE session;
    LINK_HANDLE sender_link;
    LINK_HANDLE receiver_link;
    SASL_MECHANISM_HANDLE sasl_mechanism_handle;
    SASL_PLAIN_CONFIG sasl_plain_config;
    XIO_HANDLE tls_io;
    XIO_HANDLE sasl_io;

    MESSAGE_SENDER_STATE message_sender_state;
    MESSAGE_RECEIVER_STATE message_receiver_state;

    CALLBACK_DATA* callback_data;
} IOTHUB_MESSAGING;


static const char* FEEDBACK_RECORD_KEY_DEVICE_ID = "deviceId";
static const char* FEEDBACK_RECORD_KEY_DEVICE_GENERATION_ID = "deviceGenerationId";
static const char* FEEDBACK_RECORD_KEY_DESCRIPTION = "description";
static const char* FEEDBACK_RECORD_KEY_ENQUED_TIME_UTC = "enqueuedTimeUtc";
static const char* FEEDBACK_RECORD_KEY_ORIGINAL_MESSAGE_ID = "originalMessageId";

static int setMessageId(IOTHUB_MESSAGE_HANDLE iothub_message_handle, PROPERTIES_HANDLE uamqp_message_properties)
{
    int result;
    const char* messageId;

    if ((messageId = IoTHubMessage_GetMessageId(iothub_message_handle)) != NULL)
    {
        AMQP_VALUE uamqp_message_id;
        if ((uamqp_message_id = amqpvalue_create_string(messageId)) == NULL)
        {
            /*Codes_SRS_IOTHUBMESSAGING_12_040: [ If any of the uAMQP call fails IoTHubMessaging_LL_SendDeviceOrModule shall return IOTHUB_MESSAGING_ERROR ] */
            LogError("Failed to create an AMQP_VALUE for the messageId property value.");
            result = __FAILURE__;
        }
        else
        {
            int api_call_result;

            /* Codes_SRS_IOTHUBMESSAGING_12_083: [ The message-id AMQP_VALUE shall be set on the uAMQP message using properties_set_message_id ] */
            if ((api_call_result = properties_set_message_id(uamqp_message_properties, uamqp_message_id)) != 0)
            {
                /*Codes_SRS_IOTHUBMESSAGING_12_040: [ If any of the uAMQP call fails IoTHubMessaging_LL_SendDeviceOrModule shall return IOTHUB_MESSAGING_ERROR ] */
                LogInfo("Failed to set value of uAMQP message 'message-id' property (%d).", api_call_result);
                result = __FAILURE__;
            }
            else
            {
                result = 0;
            }
            amqpvalue_destroy(uamqp_message_id);
        }
    }
    else
    {
        result = 0;
    }

    return result;
}

static int setCorrelationId(IOTHUB_MESSAGE_HANDLE iothub_message_handle, PROPERTIES_HANDLE uamqp_message_properties)
{
    int result;
    const char* correlationId;

    if ((correlationId = IoTHubMessage_GetCorrelationId(iothub_message_handle)) != NULL)
    {
        AMQP_VALUE uamqp_correlation_id;
        if ((uamqp_correlation_id = amqpvalue_create_string(correlationId)) == NULL)
        {
            /*Codes_SRS_IOTHUBMESSAGING_12_040: [ If any of the uAMQP call fails IoTHubMessaging_LL_SendDeviceOrModule shall return IOTHUB_MESSAGING_ERROR ] */
            LogError("Failed to create an AMQP_VALUE for the messageId property value.");
            result = __FAILURE__;
        }
        else
        {
            int api_call_result;

            /*Codes_SRS_IOTHUBMESSAGING_12_086: [ The correlation-id AMQP_VALUE shall be set on the uAMQP message using properties_set_correlation_id ] */
            if ((api_call_result = properties_set_correlation_id(uamqp_message_properties, uamqp_correlation_id)) != 0)
            {
                /*Codes_SRS_IOTHUBMESSAGING_12_040: [ If any of the uAMQP call fails IoTHubMessaging_LL_SendDeviceOrModule shall return IOTHUB_MESSAGING_ERROR ] */
                LogInfo("Failed to set value of uAMQP message 'message-id' property (%d).", api_call_result);
                result = __FAILURE__;
            }
            else
            {
                result = 0;
            }
            amqpvalue_destroy(uamqp_correlation_id);
        }
    }
    else
    {
        result = 0;
    }

    return result;
}

static int addPropertiesToAMQPMessage(IOTHUB_MESSAGE_HANDLE iothub_message_handle, MESSAGE_HANDLE uamqp_message, AMQP_VALUE to_amqp_value)
{
    int result;
    PROPERTIES_HANDLE uamqp_message_properties = NULL; /* This initialization is forced by Valgrind */
    int api_call_result;

    /*Codes_SRS_IOTHUBMESSAGING_12_079: [ The uAMQP message properties shall be retrieved using message_get_properties ] */
    if ((api_call_result = message_get_properties(uamqp_message, &uamqp_message_properties)) != 0)
    {
        /*Codes_SRS_IOTHUBMESSAGING_12_040: [ If any of the uAMQP call fails IoTHubMessaging_LL_SendDeviceOrModule shall return IOTHUB_MESSAGING_ERROR ] */
        LogError("Failed to get properties map from uAMQP message (error code %d).", api_call_result);
        result = __FAILURE__;
    }
    /*Codes_SRS_IOTHUBMESSAGING_12_080: [ If UAMQP message properties were not present then a new properties container shall be created using properties_create ] */
    else if (uamqp_message_properties == NULL &&
        (uamqp_message_properties = properties_create()) == NULL)
    {
        /*Codes_SRS_IOTHUBMESSAGING_12_040: [ If any of the uAMQP call fails IoTHubMessaging_LL_SendDeviceOrModule shall return IOTHUB_MESSAGING_ERROR ] */
        LogError("Failed to create properties map for uAMQP message (error code %d).", api_call_result);
        result = __FAILURE__;
    }
    else
    {
        /*Codes_SRS_IOTHUBMESSAGING_12_081: [ Message-id from the IOTHUB_MESSAGE shall be read using IoTHubMessage_GetMessageId ] */
        /*Codes_SRS_IOTHUBMESSAGING_12_082: [ As message-id is optional field, if it is not set on the IOTHUB_MESSAGE, message_create_from_iothub_message shall ignore it and continue normally ] */
        if (setMessageId(iothub_message_handle, uamqp_message_properties) != 0)
        {
            LogError("Failed to set uampq messageId.");
            result = __FAILURE__;
        }
        /*Codes_SRS_IOTHUBMESSAGING_12_084: [ Correlation-id from the IOTHUB_MESSAGE shall be read using IoTHubMessage_GetCorrelationId ] */
        /*Codes_SRS_IOTHUBMESSAGING_12_085: [ As correlation-id is optional field, if it is not set on the IOTHUB_MESSAGE, message_create_from_iothub_message() shall ignore it and continue normally ] */
        else if (setCorrelationId(iothub_message_handle, uamqp_message_properties) != 0)
        {
            LogError("Failed to set uampq correlationId.");
            result = __FAILURE__;
        }
        else
        {
            /*Codes_SRS_IOTHUBMESSAGING_12_87: [ IoTHubMessaging_LL_SendDeviceOrModule shall set the uAMQP message TO property to the given message properties by calling properties_set_to ] */
            if ((properties_set_to(uamqp_message_properties, to_amqp_value)) != 0)
            {
                /*Codes_SRS_IOTHUBMESSAGING_12_040: [ If any of the uAMQP call fails IoTHubMessaging_LL_SendDeviceOrModule shall return IOTHUB_MESSAGING_ERROR ] */
                LogError("Could not create properties for message - properties_set_to failed");
                result = __FAILURE__;
            }
            /*Codes_SRS_IOTHUBMESSAGING_12_038: [ IoTHubMessaging_LL_SendDeviceOrModule shall set the uAMQP message properties to the given message properties by calling message_set_properties ] */
            else if ((api_call_result = message_set_properties(uamqp_message, uamqp_message_properties)) != 0)
            {
                /*Codes_SRS_IOTHUBMESSAGING_12_040: [ If any of the uAMQP call fails IoTHubMessaging_LL_SendDeviceOrModule shall return IOTHUB_MESSAGING_ERROR ] */
                LogError("Failed to set properties map on uAMQP message (error code %d).", api_call_result);
                result = __FAILURE__;
            }
            else
            {
                result = 0;
            }
        }
        properties_destroy(uamqp_message_properties);
    }
    return result;
}

static int addApplicationPropertiesToAMQPMessage(IOTHUB_MESSAGE_HANDLE iothub_message_handle, MESSAGE_HANDLE uamqp_message)
{
    int result;
    MAP_HANDLE properties_map;
    const char* const* propertyKeys;
    const char* const* propertyValues;
    size_t propertyCount = 0;

    /*Codes_SRS_IOTHUBMESSAGING_12_088: [ The IOTHUB_MESSAGE_HANDLE properties shall be obtained by calling IoTHubMessage_Properties ] */
    properties_map = IoTHubMessage_Properties(iothub_message_handle);

    /*Codes_SRS_IOTHUBMESSAGING_12_089: [ The actual keys and values, as well as the number of properties shall be obtained by calling Map_GetInternals on the handle obtained from IoTHubMessage_Properties ] */
    if (Map_GetInternals(properties_map, &propertyKeys, &propertyValues, &propertyCount) != MAP_OK)
    {
        /*Codes_SRS_IOTHUBMESSAGING_12_040: [ If any of the uAMQP call fails IoTHubMessaging_LL_SendDeviceOrModule shall return IOTHUB_MESSAGING_ERROR ] */
        LogError("Failed to get the internals of the property map.");
        result = __FAILURE__;
    }
    else
    {
        /*Codes_SRS_IOTHUBMESSAGING_12_090: [ If the number of properties is greater than 0, message_create_from_iothub_message() shall iterate through all the properties and add them to the uAMQP message ] */
        if (propertyCount != 0)
        {
            AMQP_VALUE uamqp_map;

            /*Codes_SRS_IOTHUBMESSAGING_12_091: [ A uAMQP property map shall be created by calling amqpvalue_create_map ] */
            if ((uamqp_map = amqpvalue_create_map()) == NULL)
            {
                /*Codes_SRS_IOTHUBMESSAGING_12_040: [ If any of the uAMQP call fails IoTHubMessaging_LL_SendDeviceOrModule shall return IOTHUB_MESSAGING_ERROR ] */
                LogError("Failed to create uAMQP map for the properties.");
                result = __FAILURE__;
            }
            else
            {
                size_t i = 0;
                for (i = 0; i < propertyCount; i++)
                {
                    AMQP_VALUE map_key_value = NULL;
                    AMQP_VALUE map_value_value = NULL;

                    /*Codes_SRS_IOTHUBMESSAGING_12_092: [ An AMQP_VALUE instance shall be created using amqpvalue_create_string() to hold each uAMQP property name ] */
                    if ((map_key_value = amqpvalue_create_string(propertyKeys[i])) == NULL)
                    {
                        /*Codes_SRS_IOTHUBMESSAGING_12_040: [ If any of the uAMQP call fails IoTHubMessaging_LL_SendDeviceOrModule shall return IOTHUB_MESSAGING_ERROR ] */
                        LogError("Failed to create uAMQP property key name.");
                        break;
                    }
                    else
                    {
                        /*Codes_SRS_IOTHUBMESSAGING_12_093: [ An AMQP_VALUE instance shall be created using amqpvalue_create_string() to hold each uAMQP property value ] */
                        if ((map_value_value = amqpvalue_create_string(propertyValues[i])) == NULL)
                        {
                            /*Codes_SRS_IOTHUBMESSAGING_12_040: [ If any of the uAMQP call fails IoTHubMessaging_LL_SendDeviceOrModule shall return IOTHUB_MESSAGING_ERROR ] */
                            LogError("Failed to create uAMQP property key value.");
                            break;
                        }
                        else
                        {
                            /*Codes_SRS_IOTHUBMESSAGING_12_094: [ The property name and value (AMQP_VALUE instances) shall be added to the uAMQP property map by calling amqpvalue_map_set_value ] */
                            if (amqpvalue_set_map_value(uamqp_map, map_key_value, map_value_value) != 0)
                            {
                                /*Codes_SRS_IOTHUBMESSAGING_12_040: [ If any of the uAMQP call fails IoTHubMessaging_LL_SendDeviceOrModule shall return IOTHUB_MESSAGING_ERROR ] */
                                LogError("Failed to set key/value into the the uAMQP property map.");
                                break;
                            }
                            amqpvalue_destroy(map_value_value);
                        }
                        /*Codes_SRS_IOTHUBMESSAGING_12_095: [ After adding the property name and value to the uAMQP property map, both AMQP_VALUE instances shall be destroyed using amqpvalue_destroy ] */
                        amqpvalue_destroy(map_key_value);
                    }
                }

                if (i == propertyCount)
                {
                    /*Codes_SRS_IOTHUBMESSAGING_12_096: [ If no errors occurred processing the properties, the uAMQP properties map shall be set on the uAMQP message by calling message_set_application_properties ] */
                    if (message_set_application_properties(uamqp_message, uamqp_map) != 0)
                    {
                        /*Codes_SRS_IOTHUBMESSAGING_12_040: [ If any of the uAMQP call fails IoTHubMessaging_LL_SendDeviceOrModule shall return IOTHUB_MESSAGING_ERROR ] */
                        LogError("Failed to transfer the message properties to the uAMQP message.");
                        result = __FAILURE__;
                    }
                    else
                    {
                        result = 0;
                    }
                }
                else
                {
                    LogError("Failed to set application property into the the uAMQP property map.");
                    result = __FAILURE__;
                }
                amqpvalue_destroy(uamqp_map);
            }
        }
        else
        {
            /*Codes_SRS_IOTHUBMESSAGING_12_097: [ If the number of properties is 0, no application properties shall be set on the uAMQP message and message_create_from_iothub_message() shall return with success ] */
            result = 0;
        }
    }
    return result;
}

static int getMessageContentAndSize(IOTHUB_MESSAGE_HANDLE message, unsigned const char** messageContent, size_t* messageContentSize)
{
    int result;
    unsigned const char* contentByteArr;
    const char* contentStr;
    size_t contentSize;

    IOTHUBMESSAGE_CONTENT_TYPE contentType = IoTHubMessage_GetContentType(message);

    switch (contentType)
    {
    case IOTHUBMESSAGE_BYTEARRAY:
        if (IoTHubMessage_GetByteArray(message, &contentByteArr, &contentSize) != IOTHUB_MESSAGE_OK)
        {
            LogError("Failed getting the BYTE array representation of the IOTHUB_MESSAGE_HANDLE instance.");
            result = __FAILURE__;
        }
        else
        {
            *messageContent = contentByteArr;
            *messageContentSize = contentSize;
            result = 0;
        }
        break;
    case IOTHUBMESSAGE_STRING:
        if ((contentStr = IoTHubMessage_GetString(message)) == NULL)
        {
            LogError("Failed getting the STRING representation of the IOTHUB_MESSAGE_HANDLE instance.");
            result = __FAILURE__;
        }
        else
        {
            contentSize = strlen(contentStr);
            *messageContent = (unsigned const char*)contentStr;
            *messageContentSize = contentSize;
            result = 0;
        }
        break;
    default:
        LogError("Cannot parse IOTHUB_MESSAGE_HANDLE with content type IOTHUBMESSAGE_UNKNOWN.");
        result = __FAILURE__;
        break;
    }
    return result;
}

static char* createSasToken(IOTHUB_MESSAGING_HANDLE messagingHandle)
{
    char* result;

    char* buffer = NULL;
    if (messagingHandle->sharedAccessKey == NULL)
    {
        LogError("createSasPlainConfig failed - sharedAccessKey cannot be NULL");
        result = NULL;
    }
    else if (messagingHandle->hostname == NULL)
    {
        LogError("createSasPlainConfig failed - hostname cannot be NULL");
        result = NULL;
    }
    else if (messagingHandle->keyName == NULL)
    {
        LogError("createSasPlainConfig failed - keyName cannot be NULL");
        result = NULL;
    }
    else
    {
        STRING_HANDLE hostName = NULL;
        STRING_HANDLE sharedAccessKey = NULL;
        STRING_HANDLE keyName = NULL;

        if ((hostName = STRING_construct(messagingHandle->hostname)) == NULL)
        {
            LogError("STRING_construct failed for hostName");
            result = NULL;
        }
        else if ((sharedAccessKey = STRING_construct(messagingHandle->sharedAccessKey)) == NULL)
        {
            LogError("STRING_construct failed for sharedAccessKey");
            result = NULL;
        }
        else if ((keyName = STRING_construct(messagingHandle->keyName)) == NULL)
        {
            LogError("STRING_construct failed for keyName");
            result = NULL;
        }
        else
        {
            time_t currentTime = time(NULL);
            size_t expiry_time = (size_t)(currentTime + (365 * 24 * 60 * 60));
            const char* c_buffer = NULL;

            STRING_HANDLE sasHandle = SASToken_Create(sharedAccessKey, hostName, keyName, expiry_time);
            if (sasHandle == NULL)
            {
                LogError("SASToken_Create failed");
                result = NULL;
            }
            else if ((c_buffer = (const char*)STRING_c_str(sasHandle)) == NULL)
            {
                LogError("STRING_c_str returned NULL");
                result = NULL;
            }
            else if (mallocAndStrcpy_s(&buffer, c_buffer) != 0)
            {
                LogError("mallocAndStrcpy_s failed for sharedAccessToken");
                result = NULL;
            }
            else
            {
                result = buffer;
            }
            STRING_delete(sasHandle);
        }
        STRING_delete(keyName);
        STRING_delete(sharedAccessKey);
        STRING_delete(hostName);
    }
    return result;
}

static char* createAuthCid(IOTHUB_MESSAGING_HANDLE messagingHandle)
{
    char* result;

    char* buffer = NULL;
    if (messagingHandle->iothubName == NULL)
    {
        LogError("createSasPlainConfig failed - iothubName cannot be NULL");
        result = NULL;
    }
    else
    {
        const char* AMQP_SEND_AUTHCID_FMT = "iothubowner@sas.root.%s";
        size_t authCidLen = strlen(AMQP_SEND_AUTHCID_FMT) + strlen(messagingHandle->iothubName);

        if ((buffer = (char*)malloc(authCidLen + 1)) == NULL)
        {
            LogError("Malloc failed for authCid.");
            result = NULL;
        }
        else if ((snprintf(buffer, authCidLen + 1, AMQP_SEND_AUTHCID_FMT, messagingHandle->iothubName)) < 0)
        {
            LogError("sprintf_s failed for authCid.");
            free(buffer);
            result = NULL;
        }
        else
        {
            result = buffer;
        }
    }
    return result;
}

static char* createReceiveTargetAddress(IOTHUB_MESSAGING_HANDLE messagingHandle)
{
    char* result;

    char* buffer = NULL;
    if (messagingHandle->hostname == NULL)
    {
        LogError("createSendTargetAddress failed - hostname cannot be NULL");
        result = NULL;
    }
    else
    {
        const char* AMQP_SEND_TARGET_ADDRESS_FMT = "amqps://%s/messages/servicebound/feedback";
        size_t addressLen = strlen(AMQP_SEND_TARGET_ADDRESS_FMT) + strlen(messagingHandle->hostname);

        if ((buffer = (char*)malloc(addressLen + 1)) == NULL)
        {
            LogError("Malloc failed for receiveTargetAddress");
            result = NULL;
        }
        else if ((snprintf(buffer, addressLen + 1, AMQP_SEND_TARGET_ADDRESS_FMT, messagingHandle->hostname)) < 0)
        {
            LogError("sprintf_s failed for receiveTargetAddress.");
            free((char*)buffer);
            result = NULL;
        }
        else
        {
            result = buffer;
        }
    }
    return result;
}

static char* createSendTargetAddress(IOTHUB_MESSAGING_HANDLE messagingHandle)
{
    char* result;

    char* buffer = NULL;
    if (messagingHandle->hostname == NULL)
    {
        /*Codes_SRS_IOTHUBMESSAGING_12_077: [ If the messagingHandle->hostname input parameter is NULL IoTHubMessaging_LL_Open shall return IOTHUB_MESSAGING_INVALID_ARG ] */
        LogError("createSendTargetAddress failed - hostname cannot be NULL");
        result = NULL;
    }
    else
    {
        const char* AMQP_SEND_TARGET_ADDRESS_FMT = "amqps://%s/messages/deviceBound";
        size_t addressLen = strlen(AMQP_SEND_TARGET_ADDRESS_FMT) + strlen(messagingHandle->hostname);

        if ((buffer = (char*)malloc(addressLen + 1)) == NULL)
        {
            LogError("Malloc failed for sendTargetAddress");
            result = NULL;
        }
        else if ((snprintf(buffer, addressLen + 1, AMQP_SEND_TARGET_ADDRESS_FMT, messagingHandle->hostname)) < 0)
        {
            LogError("sprintf_s failed for sendTargetAddress.");
            free((char*)buffer);
            result = NULL;
        }
        else
        {
            result = buffer;
        }
    }
    return result;
}

static char* createDeviceDestinationString(const char* deviceId, const char* moduleId)
{
    char* result;

    if (deviceId == NULL)
    {
        LogError("createDeviceDestinationString failed - deviceId cannot be NULL");
        result = NULL;
    }
    else
    {
        const char* AMQP_ADDRESS_PATH_FMT = "/devices/%s/messages/deviceBound";
<<<<<<< HEAD
		const char* AMQP_ADDRESS_PATH_MODULE_FMT = "/devices/%s/modules/%s/messages/deviceBound";
=======
        const char* AMQP_ADDRESS_PATH_MODULE_FMT = "/devices/%s/modules/%s/messages/deviceBound";
>>>>>>> a580fb19
        size_t deviceDestLen = strlen(AMQP_ADDRESS_PATH_MODULE_FMT) + strlen(deviceId) + (moduleId == NULL ? 0 : strlen(moduleId)) + 1;

        char* buffer = (char*)malloc(deviceDestLen + 1);
        if (buffer == NULL)
        {
            LogError("Could not create device destination string.");
            result = NULL;
        }
        else 
        {
<<<<<<< HEAD
			if ((moduleId == NULL) && (snprintf(buffer, deviceDestLen + 1, AMQP_ADDRESS_PATH_FMT, deviceId)) < 0)
	        {
	            LogError("sprintf_s failed for deviceDestinationString.");
	            free((char*)buffer);
	            result = NULL;
	        }
			else if ((moduleId != NULL) && (snprintf(buffer, deviceDestLen + 1, AMQP_ADDRESS_PATH_MODULE_FMT, deviceId, moduleId)) < 0)
	        {
	            LogError("sprintf_s failed for deviceDestinationString.");
	            free((char*)buffer);
	            result = NULL;
	        }
	        else
	        {
	            result = buffer;
	        }
=======
            if ((moduleId == NULL) && (snprintf(buffer, deviceDestLen + 1, AMQP_ADDRESS_PATH_FMT, deviceId)) < 0)
            {
                LogError("sprintf_s failed for deviceDestinationString.");
                free((char*)buffer);
                result = NULL;
            }
            else if ((moduleId != NULL) && (snprintf(buffer, deviceDestLen + 1, AMQP_ADDRESS_PATH_MODULE_FMT, deviceId, moduleId)) < 0)
            {
                LogError("sprintf_s failed for deviceDestinationString.");
                free((char*)buffer);
                result = NULL;
            }
            else
            {
                result = buffer;
            }
>>>>>>> a580fb19
        }
    }
    return result;
}

static void IoTHubMessaging_LL_SenderStateChanged(void* context, MESSAGE_SENDER_STATE new_state, MESSAGE_SENDER_STATE previous_state)
{
    (void)previous_state;
    if (context != NULL)
    {
        /*Codes_SRS_IOTHUBMESSAGING_12_049: [ IoTHubMessaging_LL_SenderStateChanged shall save the new_state to local variable ] */
        IOTHUB_MESSAGING* messagingData = (IOTHUB_MESSAGING*)context;
        messagingData->message_sender_state = new_state;

        if ((messagingData->message_sender_state == MESSAGE_SENDER_STATE_OPEN) && (messagingData->message_receiver_state == MESSAGE_RECEIVER_STATE_OPEN))
        {
            /*Codes_SRS_IOTHUBMESSAGING_12_050: [ If both sender and receiver state is open IoTHubMessaging_LL_SenderStateChanged shall set the isOpened local variable to true ] */
            messagingData->isOpened = true;
            if (messagingData->callback_data->openCompleteCompleteCallback != NULL)
            {
                (messagingData->callback_data->openCompleteCompleteCallback)(messagingData->callback_data->openUserContext);
            }
        }
        else
        {
            /*Codes_SRS_IOTHUBMESSAGING_12_051: [ If neither sender_state nor receiver_state is open IoTHubMessaging_LL_SenderStateChanged shall set the local isOpened variable to false ] */
            messagingData->isOpened = false;
        }
    }
}

static void IoTHubMessaging_LL_ReceiverStateChanged(const void* context, MESSAGE_RECEIVER_STATE new_state, MESSAGE_RECEIVER_STATE previous_state)
{
    (void)previous_state;
    if (context != NULL)
    {
        /*Codes_SRS_IOTHUBMESSAGING_12_052: [ IoTHubMessaging_LL_ReceiverStateChanged shall save the new_state to local variable ] */
        IOTHUB_MESSAGING* messagingData = (IOTHUB_MESSAGING*)context;
        messagingData->message_receiver_state = new_state;

        if ((messagingData->message_sender_state == MESSAGE_SENDER_STATE_OPEN) && (messagingData->message_receiver_state == MESSAGE_RECEIVER_STATE_OPEN))
        {
            /*Codes_SRS_IOTHUBMESSAGING_12_053: [ If both sender and receiver state is open IoTHubMessaging_LL_ReceiverStateChanged shall set the isOpened local variable to true ] */
            messagingData->isOpened = true;
            if (messagingData->callback_data->openCompleteCompleteCallback != NULL)
            {
                (messagingData->callback_data->openCompleteCompleteCallback)(messagingData->callback_data->openUserContext);
            }
        }
        else
        {
            /*Codes_SRS_IOTHUBMESSAGING_12_054: [ If neither sender_state nor receiver_state is open IoTHubMessaging_LL_ReceiverStateChanged shall set the local isOpened variable to false ] */
            messagingData->isOpened = false;
        }
    }
}

static void IoTHubMessaging_LL_SendMessageComplete(void* context, IOTHUB_MESSAGING_RESULT send_result)
{
    /*Codes_SRS_IOTHUBMESSAGING_12_056: [ If context is NULL IoTHubMessaging_LL_SendMessageComplete shall return ] */
    if (context != NULL)
    {
        /*Codes_SRS_IOTHUBMESSAGING_12_055: [ If context is not NULL and IoTHubMessaging_LL_SendMessageComplete shall call user callback with user context and messaging result ] */
        IOTHUB_MESSAGING* messagingData = (IOTHUB_MESSAGING*)context;
        if (messagingData->callback_data->sendCompleteCallback != NULL)
        {
            (messagingData->callback_data->sendCompleteCallback)(messagingData->callback_data->sendUserContext, send_result);
        }
    }
}

static AMQP_VALUE IoTHubMessaging_LL_FeedbackMessageReceived(const void* context, MESSAGE_HANDLE message)
{
    AMQP_VALUE result;

    /*Codes_SRS_IOTHUBMESSAGING_12_057: [ If context is NULL IoTHubMessaging_LL_FeedbackMessageReceived shall do nothing and return delivery_accepted ] */
    if (context == NULL)
    {
        result = messaging_delivery_accepted();
    }
    else
    {
        IOTHUB_MESSAGING* messagingData = (IOTHUB_MESSAGING*)context;

        BINARY_DATA binary_data;
        JSON_Value* root_value = NULL;
        JSON_Object* feedback_object = NULL;
        JSON_Array* feedback_array = NULL;

        /*Codes_SRS_IOTHUBMESSAGING_12_058: [ If context is not NULL IoTHubMessaging_LL_FeedbackMessageReceived shall get the content string of the message by calling message_get_body_amqp_data ] */
        /*Codes_SRS_IOTHUBMESSAGING_12_059: [ IoTHubMessaging_LL_FeedbackMessageReceived shall parse the response JSON to IOTHUB_SERVICE_FEEDBACK_BATCH struct ] */
        /*Codes_SRS_IOTHUBMESSAGING_12_060: [ IoTHubMessaging_LL_FeedbackMessageReceived shall use the following parson APIs to parse the response string: json_parse_string, json_value_get_object, json_object_get_string, json_object_dotget_string  ] */
        if (message_get_body_amqp_data_in_place(message, 0, &binary_data) != 0)
        {
            /*Codes_SRS_IOTHUBMESSAGING_12_061: [ If any of the parson API fails, IoTHubMessaging_LL_FeedbackMessageReceived shall return IOTHUB_MESSAGING_INVALID_JSON ] */
            LogError("Cannot get message data");
            result = messaging_delivery_rejected("Rejected due to failure reading AMQP message", "Failed reading message body");
        }
        else if ((root_value = json_parse_string((const char*)binary_data.bytes)) == NULL)
        {
            /*Codes_SRS_IOTHUBMESSAGING_12_061: [ If any of the parson API fails, IoTHubMessaging_LL_FeedbackMessageReceived shall return IOTHUB_MESSAGING_INVALID_JSON ] */
            LogError("json_parse_string failed");
            result = messaging_delivery_rejected("Rejected due to failure reading AMQP message", "Failed parsing json root");
        }
        else if ((feedback_array = json_value_get_array(root_value)) == NULL)
        {
            /*Codes_SRS_IOTHUBMESSAGING_12_061: [ If any of the parson API fails, IoTHubMessaging_LL_FeedbackMessageReceived shall return IOTHUB_MESSAGING_INVALID_JSON ] */
            LogError("json_parse_string failed");
            result = messaging_delivery_rejected("Rejected due to failure reading AMQP message", "Failed parsing json array");
        }
        else if (json_array_get_count(feedback_array) == 0)
        {
            /*Codes_SRS_IOTHUBMESSAGING_12_061: [ If any of the parson API fails, IoTHubMessaging_LL_FeedbackMessageReceived shall return IOTHUB_MESSAGING_INVALID_JSON ] */
            LogError("json_array_get_count failed");
            result = messaging_delivery_rejected("Rejected due to failure reading AMQP message", "json_array_get_count failed");
        }
        else
        {
            IOTHUB_SERVICE_FEEDBACK_BATCH* feedbackBatch;

            if ((feedbackBatch = (IOTHUB_SERVICE_FEEDBACK_BATCH*)malloc(sizeof(IOTHUB_SERVICE_FEEDBACK_BATCH))) == NULL)
            {
                /*Codes_SRS_IOTHUBMESSAGING_12_061: [ If any of the parson API fails, IoTHubMessaging_LL_FeedbackMessageReceived shall return IOTHUB_MESSAGING_INVALID_JSON ] */
                LogError("json_parse_string failed");
                result = messaging_delivery_rejected("Rejected due to failure reading AMQP message", "Failed to allocate memory for feedback batch");
            }
            else
            {
                size_t array_count = 0;
                if ((array_count = json_array_get_count(feedback_array)) <= 0)
                {
                    /*Codes_SRS_IOTHUBMESSAGING_12_061: [ If any of the parson API fails, IoTHubMessaging_LL_FeedbackMessageReceived shall return IOTHUB_MESSAGING_INVALID_JSON ] */
                    LogError("json_array_get_count failed");
                    free(feedbackBatch);
                    result = messaging_delivery_rejected("Rejected due to failure reading AMQP message", "json_array_get_count failed");
                }
                else if ((feedbackBatch->feedbackRecordList = singlylinkedlist_create()) == NULL)
                {
                    /*Codes_SRS_IOTHUBMESSAGING_12_061: [ If any of the parson API fails, IoTHubMessaging_LL_FeedbackMessageReceived shall return IOTHUB_MESSAGING_INVALID_JSON ] */
                    LogError("singlylinkedlist_create failed");
                    free(feedbackBatch);
                    result = messaging_delivery_rejected("Rejected due to failure reading AMQP message", "singlylinkedlist_create failed");
                }
                else
                {
                    bool isLoopFailed = false;
                    for (size_t i = 0; i < array_count; i++)
                    {
                        if ((feedback_object = json_array_get_object(feedback_array, i)) == NULL)
                        {
                            isLoopFailed = true;
                            break;
                        }
                        else
                        {
                            IOTHUB_SERVICE_FEEDBACK_RECORD* feedbackRecord;
                            if ((feedbackRecord = (IOTHUB_SERVICE_FEEDBACK_RECORD*)malloc(sizeof(IOTHUB_SERVICE_FEEDBACK_RECORD))) == NULL)
                            {
                                isLoopFailed = true;
                                break;
                            }
                            else
                            {
                                feedbackRecord->deviceId = (char*)json_object_get_string(feedback_object, FEEDBACK_RECORD_KEY_DEVICE_ID);
                                feedbackRecord->generationId = (char*)json_object_get_string(feedback_object, FEEDBACK_RECORD_KEY_DEVICE_GENERATION_ID);
                                feedbackRecord->description = (char*)json_object_get_string(feedback_object, FEEDBACK_RECORD_KEY_DESCRIPTION);
                                feedbackRecord->enqueuedTimeUtc = (char*)json_object_get_string(feedback_object, FEEDBACK_RECORD_KEY_ENQUED_TIME_UTC);
                                feedbackRecord->originalMessageId = (char*)json_object_get_string(feedback_object, FEEDBACK_RECORD_KEY_ORIGINAL_MESSAGE_ID);
                                feedbackRecord->correlationId = "";

                                if (feedbackRecord->description == NULL)
                                {
                                    feedbackRecord->statusCode = IOTHUB_FEEDBACK_STATUS_CODE_UNKNOWN;
                                }
                                else
                                {
                                    size_t j;
                                    for (j = 0; feedbackRecord->description[j]; j++)
                                    {
                                        feedbackRecord->description[j] = (char)tolower(feedbackRecord->description[j]);
                                    }

                                    if (strcmp(feedbackRecord->description, "success") == 0)
                                    {
                                        feedbackRecord->statusCode = IOTHUB_FEEDBACK_STATUS_CODE_SUCCESS;
                                    }
                                    else if (strcmp(feedbackRecord->description, "expired") == 0)
                                    {
                                        feedbackRecord->statusCode = IOTHUB_FEEDBACK_STATUS_CODE_EXPIRED;
                                    }
                                    else if (strcmp(feedbackRecord->description, "deliverycountexceeded") == 0)
                                    {
                                        feedbackRecord->statusCode = IOTHUB_FEEDBACK_STATUS_CODE_DELIVER_COUNT_EXCEEDED;
                                    }
                                    else if (strcmp(feedbackRecord->description, "rejected") == 0)
                                    {
                                        feedbackRecord->statusCode = IOTHUB_FEEDBACK_STATUS_CODE_REJECTED;
                                    }
                                    else
                                    {
                                        feedbackRecord->statusCode = IOTHUB_FEEDBACK_STATUS_CODE_UNKNOWN;
                                    }
                                }
                                singlylinkedlist_add(feedbackBatch->feedbackRecordList, feedbackRecord);
                            }
                        }
                    }
                    feedbackBatch->lockToken = "";
                    feedbackBatch->userId = "";

                    if (isLoopFailed)
                    {
                        LogError("Failed to read feedback records");
                        result = messaging_delivery_rejected("Rejected due to failure reading AMQP message", "Failed to read feedback records");
                    }
                    else
                    {
                        if (messagingData->callback_data->feedbackMessageCallback != NULL)
                        {
                            /*Codes_SRS_IOTHUBMESSAGING_12_062: [ If context is not NULL IoTHubMessaging_LL_FeedbackMessageReceived shall call IOTHUB_FEEDBACK_MESSAGE_RECEIVED_CALLBACK with the received IOTHUB_SERVICE_FEEDBACK_BATCH ] */
                            (messagingData->callback_data->feedbackMessageCallback)(messagingData->callback_data->feedbackUserContext, feedbackBatch);
                        }
                        result = messaging_delivery_accepted();
                    }

                    /*Codes_SRS_IOTHUBMESSAGING_12_078: [** IoTHubMessaging_LL_FeedbackMessageReceived shall do clean up before exits ] */
                    LIST_ITEM_HANDLE feedbackRecord = singlylinkedlist_get_head_item(feedbackBatch->feedbackRecordList);
                    while (feedbackRecord != NULL)
                    {
                        IOTHUB_SERVICE_FEEDBACK_RECORD* feedback = (IOTHUB_SERVICE_FEEDBACK_RECORD*)singlylinkedlist_item_get_value(feedbackRecord);
                        feedbackRecord = singlylinkedlist_get_next_item(feedbackRecord);
                        free(feedback);
                    }
                    singlylinkedlist_destroy(feedbackBatch->feedbackRecordList);
                    free(feedbackBatch);
                }
            }
        }
        json_array_clear(feedback_array);
        json_value_free(root_value);
    }
    return result;
}

IOTHUB_MESSAGING_HANDLE IoTHubMessaging_LL_Create(IOTHUB_SERVICE_CLIENT_AUTH_HANDLE serviceClientHandle)
{
    IOTHUB_MESSAGING_HANDLE result;
    CALLBACK_DATA* callback_data;

    /*Codes_SRS_IOTHUBMESSAGING_12_001: [ If the serviceClientHandle input parameter is NULL IoTHubMessaging_LL_Create shall return NULL ] */
    if (serviceClientHandle == NULL)
    {
        LogError("serviceClientHandle input parameter cannot be NULL");
        result = NULL;
    }
    else
    {
        /*Codes_SRS_IOTHUBMESSAGING_12_064: [ If any member of the serviceClientHandle input parameter is NULL IoTHubMessaging_LL_Create shall return NULL ] */
        IOTHUB_SERVICE_CLIENT_AUTH* serviceClientAuth = (IOTHUB_SERVICE_CLIENT_AUTH*)serviceClientHandle;

        if (serviceClientAuth->hostname == NULL)
        {
            LogError("authInfo->hostName input parameter cannot be NULL");
            result = NULL;
        }
        else if (serviceClientAuth->iothubName == NULL)
        {
            LogError("authInfo->iothubName input parameter cannot be NULL");
            result = NULL;
        }
        else if (serviceClientAuth->iothubSuffix == NULL)
        {
            LogError("authInfo->iothubSuffix input parameter cannot be NULL");
            result = NULL;
        }
        else if (serviceClientAuth->keyName == NULL)
        {
            LogError("authInfo->keyName input parameter cannot be NULL");
            result = NULL;
        }
        else if (serviceClientAuth->sharedAccessKey == NULL)
        {
            LogError("authInfo->sharedAccessKey input parameter cannot be NULL");
            result = NULL;
        }
        else
        {
            /*Codes_SRS_IOTHUBMESSAGING_12_002: [ IoTHubMessaging_LL_Create shall allocate memory for a new messaging instance ] */
            if ((result = (IOTHUB_MESSAGING*)malloc(sizeof(IOTHUB_MESSAGING))) == NULL)
            {
                /*Codes_SRS_IOTHUBMESSAGING_12_003: [ If the allocation failed, IoTHubMessaging_LL_Create shall return NULL ] */
                LogError("Malloc failed for IOTHUB_REGISTRYMANAGER");
            }
            /*Codes_SRS_IOTHUBMESSAGING_12_004: [ If the allocation and creation is successful, IoTHubMessaging_LL_Create shall return with the messaging instance, a non-NULL value ] */
            /*Codes_SRS_IOTHUBMESSAGING_12_065: [ IoTHubMessaging_LL_Create shall allocate memory and copy hostName to result->hostName by calling mallocAndStrcpy_s ] */
            else if (mallocAndStrcpy_s(&result->hostname, serviceClientAuth->hostname) != 0)
            {
                /*Codes_SRS_IOTHUBMESSAGING_12_066: [ If the mallocAndStrcpy_s fails, IoTHubMessaging_LL_Create shall do clean up and return NULL ] */
                LogError("mallocAndStrcpy_s failed for hostName");
                free(result);
                result = NULL;
            }
            /*Codes_SRS_IOTHUBMESSAGING_12_067: [ IoTHubMessaging_LL_Create shall allocate memory and copy iothubName to result->iothubName by calling mallocAndStrcpy_s ] */
            else if (mallocAndStrcpy_s(&result->iothubName, serviceClientAuth->iothubName) != 0)
            {
                /*Codes_SRS_IOTHUBMESSAGING_12_068: [ If the mallocAndStrcpy_s fails, IoTHubMessaging_LL_Create shall do clean up and return NULL ] */
                LogError("mallocAndStrcpy_s failed for iothubName");
                free(result->hostname);
                free(result);
                result = NULL;
            }
            /*Codes_SRS_IOTHUBMESSAGING_12_069: [ IoTHubMessaging_LL_Create shall allocate memory and copy iothubSuffix to result->iothubSuffix by calling mallocAndStrcpy_s ] */
            else if (mallocAndStrcpy_s(&result->iothubSuffix, serviceClientAuth->iothubSuffix) != 0)
            {
                /*Codes_SRS_IOTHUBMESSAGING_12_070: [ If the mallocAndStrcpy_s fails, IoTHubMessaging_LL_Create shall do clean up and return NULL ] */
                LogError("mallocAndStrcpy_s failed for iothubSuffix");
                free(result->hostname);
                free(result->iothubName);
                free(result);
                result = NULL;
            }
            /*Codes_SRS_IOTHUBMESSAGING_12_071: [ IoTHubMessaging_LL_Create shall allocate memory and copy sharedAccessKey to result->sharedAccessKey by calling mallocAndStrcpy_s ] */
            else if (mallocAndStrcpy_s(&result->sharedAccessKey, serviceClientAuth->sharedAccessKey) != 0)
            {
                /*Codes_SRS_IOTHUBMESSAGING_12_072: [ If the mallocAndStrcpy_s fails, IoTHubMessaging_LL_Create shall do clean up and return NULL ] */
                LogError("mallocAndStrcpy_s failed for sharedAccessKey");
                free(result->hostname);
                free(result->iothubName);
                free(result->iothubSuffix);
                free(result);
                result = NULL;
            }
            /*Codes_SRS_IOTHUBMESSAGING_12_073: [ IoTHubMessaging_LL_Create shall allocate memory and copy keyName to result->keyName by calling mallocAndStrcpy_s ] */
            else if (mallocAndStrcpy_s(&result->keyName, serviceClientAuth->keyName) != 0)
            {
                /*Codes_SRS_IOTHUBMESSAGING_12_074: [ If the mallocAndStrcpy_s fails, IoTHubMessaging_LL_Create shall do clean up and return NULL ] */
                LogError("mallocAndStrcpy_s failed for keyName");
                free(result->hostname);
                free(result->iothubName);
                free(result->iothubSuffix);
                free(result->sharedAccessKey);
                free(result);
                result = NULL;
            }
            /*Codes_SRS_IOTHUBMESSAGING_12_075: [ IoTHubMessaging_LL_Create shall set messaging isOpened flag to false ] */
            else if ((callback_data = (CALLBACK_DATA*)malloc(sizeof(CALLBACK_DATA))) == NULL)
            {
                /*Codes_SRS_IOTHUBMESSAGING_12_074: [ If the mallocAndStrcpy_s fails, IoTHubMessaging_LL_Create shall do clean up and return NULL ] */
                LogError("Malloc failed for callback_data");
                free(result->hostname);
                free(result->iothubName);
                free(result->iothubSuffix);
                free(result->sharedAccessKey);
                free(result->keyName);
                free(result);
                result = NULL;
            }
            else
            {
                /*Codes_SRS_IOTHUBMESSAGING_12_076: [ If create successfull IoTHubMessaging_LL_Create shall save the callback data return the valid messaging handle ] */
                callback_data->openCompleteCompleteCallback = NULL;
                callback_data->sendCompleteCallback = NULL;
                callback_data->feedbackMessageCallback = NULL;
                callback_data->openUserContext = NULL;
                callback_data->sendUserContext = NULL;
                callback_data->feedbackUserContext = NULL;

                result->callback_data = callback_data;
                result->isOpened = false;
            }
        }
    }
    return result;
}

void IoTHubMessaging_LL_Destroy(IOTHUB_MESSAGING_HANDLE messagingHandle)
{
    /*Codes_SRS_IOTHUBMESSAGING_12_005: [ If the messagingHandle input parameter is NULL IoTHubMessaging_LL_Destroy shall return ] */
    if (messagingHandle != NULL)
    {
        /*Codes_SRS_IOTHUBMESSAGING_12_006: [ If the messagingHandle input parameter is not NULL IoTHubMessaging_LL_Destroy shall free all resources (memory) allocated by IoTHubMessaging_LL_Create ] */
        IOTHUB_MESSAGING* messHandle = (IOTHUB_MESSAGING*)messagingHandle;

        free(messHandle->callback_data);
        free(messHandle->hostname);
        free(messHandle->iothubName);
        free(messHandle->iothubSuffix);
        free(messHandle->sharedAccessKey);
        free(messHandle->keyName);
        free(messHandle);
    }
}

static int attachServiceClientTypeToLink(LINK_HANDLE link)
{
    fields attach_properties;
    AMQP_VALUE serviceClientTypeKeyName;
    AMQP_VALUE serviceClientTypeValue;
    int result;

    if ((attach_properties = amqpvalue_create_map()) == NULL)
    {
        LogError("Failed to create the map for service client type.");
        result = __FAILURE__;
    }
    else
    {
        if ((serviceClientTypeKeyName = amqpvalue_create_symbol("com.microsoft:client-version")) == NULL)
        {
            LogError("Failed to create the key name for the service client type.");
            result = __FAILURE__;
        }
        else
        {
            if ((serviceClientTypeValue = amqpvalue_create_string(IOTHUB_SERVICE_CLIENT_TYPE_PREFIX IOTHUB_SERVICE_CLIENT_BACKSLASH IOTHUB_SERVICE_CLIENT_VERSION)) == NULL)
            {
                LogError("Failed to create the key value for the service client type.");
                result = __FAILURE__;
            }
            else
            {
                if ((result = amqpvalue_set_map_value(attach_properties, serviceClientTypeKeyName, serviceClientTypeValue)) != 0)
                {
                    LogError("Failed to set the property map for the service client type.  Error code is: %d", result);
                }
                else if ((result = link_set_attach_properties(link, attach_properties)) != 0)
                {
                    LogError("Unable to attach the service client type to the link properties. Error code is: %d", result);
                }
                else
                {
                    result = 0;
                }

                amqpvalue_destroy(serviceClientTypeValue);
            }

            amqpvalue_destroy(serviceClientTypeKeyName);
        }

        amqpvalue_destroy(attach_properties);
    }
    return result;
}

IOTHUB_MESSAGING_RESULT IoTHubMessaging_LL_Open(IOTHUB_MESSAGING_HANDLE messagingHandle, IOTHUB_OPEN_COMPLETE_CALLBACK openCompleteCallback, void* userContextCallback)
{
    IOTHUB_MESSAGING_RESULT result;

    char* send_target_address = NULL;
    char* receive_target_address = NULL;

    TLSIO_CONFIG tls_io_config;
    SASLCLIENTIO_CONFIG sasl_io_config;

    AMQP_VALUE sendSource = NULL;
    AMQP_VALUE sendTarget = NULL;

    AMQP_VALUE receiveSource = NULL;
    AMQP_VALUE receiveTarget = NULL;

    /*Codes_SRS_IOTHUBMESSAGING_12_007: [ If the messagingHandle input parameter is NULL IoTHubMessaging_LL_Open shall return IOTHUB_MESSAGING_INVALID_ARG ] */
    if (messagingHandle == NULL)
    {
        LogError("Input parameter cannot be NULL");
        result = IOTHUB_MESSAGING_INVALID_ARG;
    }
    else
    {
        messagingHandle->message_sender = NULL;
        messagingHandle->connection = NULL;
        messagingHandle->session = NULL;
        messagingHandle->sender_link = NULL;
        messagingHandle->sasl_plain_config.authzid = NULL;
        messagingHandle->sasl_mechanism_handle = NULL;
        messagingHandle->tls_io = NULL;
        messagingHandle->sasl_io = NULL;

        /*Codes_SRS_IOTHUBMESSAGING_12_008: [ If messaging is already opened IoTHubMessaging_LL_Open return shall IOTHUB_MESSAGING_OK ] */
        if (messagingHandle->isOpened != 0)
        {
            LogError("Messaging is already opened");
            result = IOTHUB_MESSAGING_OK;
        }
        /*Codes_SRS_IOTHUBMESSAGING_12_022: [ IoTHubMessaging_LL_Open shall create uAMQP messaging target for sender by calling the messaging_create_target ] */
        else if ((send_target_address = createSendTargetAddress(messagingHandle)) == NULL)
        {
            /*Codes_SRS_IOTHUBMESSAGING_12_077: [ If the messagingHandle->hostname input parameter is NULL IoTHubMessaging_LL_Open shall return IOTHUB_MESSAGING_ERROR ] */
            LogError("Could not create sendTargetAddress");
            result = IOTHUB_MESSAGING_ERROR;
        }
        /*Codes_SRS_IOTHUBMESSAGING_12_027: [ IoTHubMessaging_LL_Open shall create uAMQP messaging source for receiver by calling the messaging_create_source ] */
        else if ((receive_target_address = createReceiveTargetAddress(messagingHandle)) == NULL)
        {
            /*Codes_SRS_IOTHUBMESSAGING_12_030: [ If any of the uAMQP call fails IoTHubMessaging_LL_Open shall return IOTHUB_MESSAGING_ERROR ] */
            LogError("Could not create receiveTargetAddress");
            result = IOTHUB_MESSAGING_ERROR;
        }
        /*Codes_SRS_IOTHUBMESSAGING_12_010: [ IoTHubMessaging_LL_Open shall create uAMQP PLAIN SASL mechanism by calling saslmechanism_create with the sasl plain interface ] */
        else if ((messagingHandle->sasl_plain_config.authcid = createAuthCid(messagingHandle)) == NULL)
        {
            /*Codes_SRS_IOTHUBMESSAGING_12_030: [ If any of the uAMQP call fails IoTHubMessaging_LL_Open shall return IOTHUB_MESSAGING_ERROR ] */
            LogError("Could not create authCid");
            result = IOTHUB_MESSAGING_ERROR;
        }
        /*Codes_SRS_IOTHUBMESSAGING_12_010: [ IoTHubMessaging_LL_Open shall create uAMQP PLAIN SASL mechanism by calling saslmechanism_create with the sasl plain interface ] */
        else if ((messagingHandle->sasl_plain_config.passwd = createSasToken(messagingHandle)) == NULL)
        {
            /*Codes_SRS_IOTHUBMESSAGING_12_030: [ If any of the uAMQP call fails IoTHubMessaging_LL_Open shall return IOTHUB_MESSAGING_ERROR ] */
            LogError("Could not create sasToken");
            free((char*)messagingHandle->sasl_plain_config.authcid);
            result = IOTHUB_MESSAGING_ERROR;
        }
        else
        {
            const SASL_MECHANISM_INTERFACE_DESCRIPTION* sasl_mechanism_interface;

            /*Codes_SRS_IOTHUBMESSAGING_12_010: [ IoTHubMessaging_LL_Open shall create uAMQP PLAIN SASL mechanism by calling saslmechanism_create with the sasl plain interface ] */
            if ((sasl_mechanism_interface = saslplain_get_interface()) == NULL)
            {
                /*Codes_SRS_IOTHUBMESSAGING_12_030: [ If any of the uAMQP call fails IoTHubMessaging_LL_Open shall return IOTHUB_MESSAGING_ERROR ] */
                LogError("Could not get SASL plain mechanism interface.");
                free((char*)messagingHandle->sasl_plain_config.authcid);
                free((char*)messagingHandle->sasl_plain_config.passwd);
                result = IOTHUB_MESSAGING_ERROR;
            }
            /*Codes_SRS_IOTHUBMESSAGING_12_010: [ IoTHubMessaging_LL_Open shall create uAMQP PLAIN SASL mechanism by calling saslmechanism_create with the sasl plain interface ] */
            else if ((messagingHandle->sasl_mechanism_handle = saslmechanism_create(sasl_mechanism_interface, &messagingHandle->sasl_plain_config)) == NULL)
            {
                /*Codes_SRS_IOTHUBMESSAGING_12_030: [ If any of the uAMQP call fails IoTHubMessaging_LL_Open shall return IOTHUB_MESSAGING_ERROR ] */
                LogError("Could not create SASL plain mechanism.");
                free((char*)messagingHandle->sasl_plain_config.authcid);
                free((char*)messagingHandle->sasl_plain_config.passwd);
                result = IOTHUB_MESSAGING_ERROR;
            }
            else
            {
                tls_io_config.hostname = messagingHandle->hostname;
                tls_io_config.port = 5671;
                tls_io_config.underlying_io_interface = NULL;
                tls_io_config.underlying_io_parameters = NULL;

                const IO_INTERFACE_DESCRIPTION* tlsio_interface;

                /*Codes_SRS_IOTHUBMESSAGING_12_011: [ IoTHubMessaging_LL_Open shall create uAMQP TLSIO by calling the xio_create ] */
                if ((tlsio_interface = platform_get_default_tlsio()) == NULL)
                {
                    /*Codes_SRS_IOTHUBMESSAGING_12_030: [ If any of the uAMQP call fails IoTHubMessaging_LL_Open shall return IOTHUB_MESSAGING_ERROR ] */
                    LogError("Could not get default TLS IO interface.");
                    free((char*)messagingHandle->sasl_plain_config.authcid);
                    free((char*)messagingHandle->sasl_plain_config.passwd);
                    result = IOTHUB_MESSAGING_ERROR;
                }
                /*Codes_SRS_IOTHUBMESSAGING_12_011: [ IoTHubMessaging_LL_Open shall create uAMQP TLSIO by calling the xio_create ] */
                else if ((messagingHandle->tls_io = xio_create(tlsio_interface, &tls_io_config)) == NULL)
                {
                    /*Codes_SRS_IOTHUBMESSAGING_12_030: [ If any of the uAMQP call fails IoTHubMessaging_LL_Open shall return IOTHUB_MESSAGING_ERROR ] */
                    LogError("Could not create TLS IO.");
                    free((char*)messagingHandle->sasl_plain_config.authcid);
                    free((char*)messagingHandle->sasl_plain_config.passwd);
                    result = IOTHUB_MESSAGING_ERROR;
                }
                else
                {
                    messagingHandle->callback_data->openCompleteCompleteCallback = openCompleteCallback;
                    messagingHandle->callback_data->openUserContext = userContextCallback;

                    sasl_io_config.sasl_mechanism = messagingHandle->sasl_mechanism_handle;
                    sasl_io_config.underlying_io = messagingHandle->tls_io;

                    const IO_INTERFACE_DESCRIPTION* saslclientio_interface;

                    /*Codes_SRS_IOTHUBMESSAGING_12_012: [ IoTHubMessaging_LL_Open shall create uAMQP SASL IO by calling the xio_create with the previously created SASL mechanism and TLSIO] */
                    if ((saslclientio_interface = saslclientio_get_interface_description()) == NULL)
                    {
                        /*Codes_SRS_IOTHUBMESSAGING_12_030: [ If any of the uAMQP call fails IoTHubMessaging_LL_Open shall return IOTHUB_MESSAGING_ERROR ] */
                        LogError("Could not create get SASL IO interface description.");
                        free((char*)messagingHandle->sasl_plain_config.authcid);
                        free((char*)messagingHandle->sasl_plain_config.passwd);
                        result = IOTHUB_MESSAGING_ERROR;
                    }
                    /*Codes_SRS_IOTHUBMESSAGING_12_012: [ IoTHubMessaging_LL_Open shall create uAMQP SASL IO by calling the xio_create with the previously created SASL mechanism and TLSIO] */
                    else if ((messagingHandle->sasl_io = xio_create(saslclientio_interface, &sasl_io_config)) == NULL)
                    {
                        /*Codes_SRS_IOTHUBMESSAGING_12_030: [ If any of the uAMQP call fails IoTHubMessaging_LL_Open shall return IOTHUB_MESSAGING_ERROR ] */
                        LogError("Could not create SASL IO.");
                        free((char*)messagingHandle->sasl_plain_config.authcid);
                        free((char*)messagingHandle->sasl_plain_config.passwd);
                        result = IOTHUB_MESSAGING_ERROR;
                    }
                    /*Codes_SRS_IOTHUBMESSAGING_12_013: [ IoTHubMessaging_LL_Open shall create uAMQP connection by calling the connection_create with the previously created SASL IO ] */
                    else if ((messagingHandle->connection = connection_create(messagingHandle->sasl_io, messagingHandle->hostname, "some", NULL, NULL)) == NULL)
                    {
                        /*Codes_SRS_IOTHUBMESSAGING_12_030: [ If any of the uAMQP call fails IoTHubMessaging_LL_Open shall return IOTHUB_MESSAGING_ERROR ] */
                        LogError("Could not create connection.");
                        free((char*)messagingHandle->sasl_plain_config.authcid);
                        free((char*)messagingHandle->sasl_plain_config.passwd);
                        result = IOTHUB_MESSAGING_ERROR;
                    }
                    /*Codes_SRS_IOTHUBMESSAGING_12_014: [ IoTHubMessaging_LL_Open shall create uAMQP session by calling the session_create ] */
                    else if ((messagingHandle->session = session_create(messagingHandle->connection, NULL, NULL)) == NULL)
                    {
                        /*Codes_SRS_IOTHUBMESSAGING_12_030: [ If any of the uAMQP call fails IoTHubMessaging_LL_Open shall return IOTHUB_MESSAGING_ERROR ] */
                        LogError("Could not create session.");
                        free((char*)messagingHandle->sasl_plain_config.authcid);
                        free((char*)messagingHandle->sasl_plain_config.passwd);
                        result = IOTHUB_MESSAGING_ERROR;
                    }
                    /*Codes_SRS_IOTHUBMESSAGING_12_015: [ IoTHubMessaging_LL_Open shall set the AMQP incoming window to UINT32 maximum value by calling session_set_incoming_window ] */
                    else if (session_set_incoming_window(messagingHandle->session, 2147483647) != 0)
                    {
                        /*Codes_SRS_IOTHUBMESSAGING_12_030: [ If any of the uAMQP call fails IoTHubMessaging_LL_Open shall return IOTHUB_MESSAGING_ERROR ] */
                        LogError("Could not set incoming window.");
                        free((char*)messagingHandle->sasl_plain_config.authcid);
                        free((char*)messagingHandle->sasl_plain_config.passwd);
                        result = IOTHUB_MESSAGING_ERROR;
                    }
                    /*Codes_SRS_IOTHUBMESSAGING_12_016: [ IoTHubMessaging_LL_Open shall set the AMQP outgoing window to UINT32 maximum value by calling session_set_outgoing_window ] */
                    else if (session_set_outgoing_window(messagingHandle->session, 255 * 1024) != 0)
                    {
                        /*Codes_SRS_IOTHUBMESSAGING_12_030: [ If any of the uAMQP call fails IoTHubMessaging_LL_Open shall return IOTHUB_MESSAGING_ERROR ] */
                        LogError("Could not set outgoing window.");
                        free((char*)messagingHandle->sasl_plain_config.authcid);
                        free((char*)messagingHandle->sasl_plain_config.passwd);
                        result = IOTHUB_MESSAGING_ERROR;
                    }
                    /*Codes_SRS_IOTHUBMESSAGING_12_021: [ IoTHubMessaging_LL_Open shall create uAMQP messaging source for sender by calling the messaging_create_source ] */
                    else if ((sendSource = messaging_create_source("ingress")) == NULL)
                    {
                        /*Codes_SRS_IOTHUBMESSAGING_12_030: [ If any of the uAMQP call fails IoTHubMessaging_LL_Open shall return IOTHUB_MESSAGING_ERROR ] */
                        LogError("Could not create source for link.");
                        free((char*)messagingHandle->sasl_plain_config.authcid);
                        free((char*)messagingHandle->sasl_plain_config.passwd);
                        result = IOTHUB_MESSAGING_ERROR;
                    }
                    /*Codes_SRS_IOTHUBMESSAGING_12_022: [ IoTHubMessaging_LL_Open shall create uAMQP messaging target for sender by calling the messaging_create_target ] */
                    else if ((sendTarget = messaging_create_target(send_target_address)) == NULL)
                    {
                        /*Codes_SRS_IOTHUBMESSAGING_12_030: [ If any of the uAMQP call fails IoTHubMessaging_LL_Open shall return IOTHUB_MESSAGING_ERROR ] */
                        LogError("Could not create target for link.");
                        free((char*)messagingHandle->sasl_plain_config.authcid);
                        free((char*)messagingHandle->sasl_plain_config.passwd);
                        result = IOTHUB_MESSAGING_ERROR;
                    }
                    /*Codes_SRS_IOTHUBMESSAGING_12_018: [ IoTHubMessaging_LL_Open shall create uAMQP sender link by calling the link_create ] */
                    else if ((messagingHandle->sender_link = link_create(messagingHandle->session, "sender-link", role_sender, sendSource, sendTarget)) == NULL)
                    {
                        /*Codes_SRS_IOTHUBMESSAGING_12_030: [ If any of the uAMQP call fails IoTHubMessaging_LL_Open shall return IOTHUB_MESSAGING_ERROR ] */
                        LogError("Could not create link.");
                        free((char*)messagingHandle->sasl_plain_config.authcid);
                        free((char*)messagingHandle->sasl_plain_config.passwd);
                        result = IOTHUB_MESSAGING_ERROR;
                    }
                    /*Codes_SRS_IOTHUBMESSAGING_06_001: [ IoTHubMessaging_LL_Open shall add the version property to the sender link by calling the link_set_attach_properties ] */
                    else if (attachServiceClientTypeToLink(messagingHandle->sender_link) != 0)
                    {
                        /*Codes_SRS_IOTHUBMESSAGING_12_030: [ If any of the uAMQP call fails IoTHubMessaging_LL_Open shall return IOTHUB_MESSAGING_ERROR ] */
                        LogError("Could not set the sender attach properties.");
                        free((char*)messagingHandle->sasl_plain_config.authcid);
                        free((char*)messagingHandle->sasl_plain_config.passwd);
                        result = IOTHUB_MESSAGING_ERROR;
                    }
                    /*Codes_SRS_IOTHUBMESSAGING_12_019: [ IoTHubMessaging_LL_Open shall set the AMQP sender link settle mode to sender_settle_mode_unsettled  by calling link_set_snd_settle_mode ] */
                    else if (link_set_snd_settle_mode(messagingHandle->sender_link, sender_settle_mode_unsettled) != 0)
                    {
                        /*Codes_SRS_IOTHUBMESSAGING_12_030: [ If any of the uAMQP call fails IoTHubMessaging_LL_Open shall return IOTHUB_MESSAGING_ERROR ] */
                        LogError("Could not set the sender settle mode.");
                        free((char*)messagingHandle->sasl_plain_config.authcid);
                        free((char*)messagingHandle->sasl_plain_config.passwd);
                        result = IOTHUB_MESSAGING_ERROR;
                    }
                    /*Codes_SRS_IOTHUBMESSAGING_12_023: [ IoTHubMessaging_LL_Open shall create uAMQP message sender by calling the messagesender_create with the created sender link and the local IoTHubMessaging_LL_SenderStateChanged callback ] */
                    else if ((messagingHandle->message_sender = messagesender_create(messagingHandle->sender_link, IoTHubMessaging_LL_SenderStateChanged, messagingHandle)) == NULL)
                    {
                        /*Codes_SRS_IOTHUBMESSAGING_12_030: [ If any of the uAMQP call fails IoTHubMessaging_LL_Open shall return IOTHUB_MESSAGING_ERROR ] */
                        LogError("Could not create message sender.");
                        free((char*)messagingHandle->sasl_plain_config.authcid);
                        free((char*)messagingHandle->sasl_plain_config.passwd);
                        result = IOTHUB_MESSAGING_ERROR;
                    }
                    /*Codes_SRS_IOTHUBMESSAGING_12_023: [ IoTHubMessaging_LL_Open shall create uAMQP message sender by calling the messagesender_create with the created sender link and the local IoTHubMessaging_LL_SenderStateChanged callback ] */
                    else if (messagesender_open(messagingHandle->message_sender) != 0)
                    {
                        /*Codes_SRS_IOTHUBMESSAGING_12_030: [ If any of the uAMQP call fails IoTHubMessaging_LL_Open shall return IOTHUB_MESSAGING_ERROR ] */
                        LogError("Could not open the message sender.");
                        free((char*)messagingHandle->sasl_plain_config.authcid);
                        free((char*)messagingHandle->sasl_plain_config.passwd);
                        result = IOTHUB_MESSAGING_ERROR;
                    }
                    /*Codes_SRS_IOTHUBMESSAGING_12_027: [ IoTHubMessaging_LL_Open shall create uAMQP messaging source for receiver by calling the messaging_create_source ] */
                    else if ((receiveSource = messaging_create_source(receive_target_address)) == NULL)
                    {
                        /*Codes_SRS_IOTHUBMESSAGING_12_030: [ If any of the uAMQP call fails IoTHubMessaging_LL_Open shall return IOTHUB_MESSAGING_ERROR ] */
                        LogError("Could not create source for link.");
                        free((char*)messagingHandle->sasl_plain_config.authcid);
                        free((char*)messagingHandle->sasl_plain_config.passwd);
                        result = IOTHUB_MESSAGING_ERROR;
                    }
                    /*Codes_SRS_IOTHUBMESSAGING_12_028: [ IoTHubMessaging_LL_Open shall create uAMQP messaging target for receiver by calling the messaging_create_target ] */
                    else if ((receiveTarget = messaging_create_target("receiver_001")) == NULL)
                    {
                        /*Codes_SRS_IOTHUBMESSAGING_12_030: [ If any of the uAMQP call fails IoTHubMessaging_LL_Open shall return IOTHUB_MESSAGING_ERROR ] */
                        LogError("Could not create target for link.");
                        free((char*)messagingHandle->sasl_plain_config.authcid);
                        free((char*)messagingHandle->sasl_plain_config.passwd);
                        result = IOTHUB_MESSAGING_ERROR;
                    }
                    /*Codes_SRS_IOTHUBMESSAGING_12_024: [ IoTHubMessaging_LL_Open shall create uAMQP receiver link by calling the link_create ] */
                    else if ((messagingHandle->receiver_link = link_create(messagingHandle->session, "receiver-link", role_receiver, receiveSource, receiveTarget)) == NULL)
                    {
                        /*Codes_SRS_IOTHUBMESSAGING_12_030: [ If any of the uAMQP call fails IoTHubMessaging_LL_Open shall return IOTHUB_MESSAGING_ERROR ] */
                        LogError("Could not create link.");
                        free((char*)messagingHandle->sasl_plain_config.authcid);
                        free((char*)messagingHandle->sasl_plain_config.passwd);
                        result = IOTHUB_MESSAGING_ERROR;
                    }
                    /*Codes_SRS_IOTHUBMESSAGING_06_002: [ IoTHubMessaging_LL_Open shall add the version property to the receiver by calling the link_set_attach_properties ] */
                    else if (attachServiceClientTypeToLink(messagingHandle->receiver_link) != 0)
                    {
                        /*Codes_SRS_IOTHUBMESSAGING_12_030: [ If any of the uAMQP call fails IoTHubMessaging_LL_Open shall return IOTHUB_MESSAGING_ERROR ] */
                        LogError("Could not create link.");
                        free((char*)messagingHandle->sasl_plain_config.authcid);
                        free((char*)messagingHandle->sasl_plain_config.passwd);
                        result = IOTHUB_MESSAGING_ERROR;
                    }
                    /*Codes_SRS_IOTHUBMESSAGING_12_025: [ IoTHubMessaging_LL_Open shall set the AMQP receiver link settle mode to receiver_settle_mode_first by calling link_set_rcv_settle_mode ] */
                    else if (link_set_rcv_settle_mode(messagingHandle->receiver_link, receiver_settle_mode_first) != 0)
                    {
                        /*Codes_SRS_IOTHUBMESSAGING_12_030: [ If any of the uAMQP call fails IoTHubMessaging_LL_Open shall return IOTHUB_MESSAGING_ERROR ] */
                        LogError("Could not set the sender settle mode.");
                        free((char*)messagingHandle->sasl_plain_config.authcid);
                        free((char*)messagingHandle->sasl_plain_config.passwd);
                        result = IOTHUB_MESSAGING_ERROR;
                    }
                    /*Codes_SRS_IOTHUBMESSAGING_12_029: [ IoTHubMessaging_LL_Open shall create uAMQP message receiver by calling the messagereceiver_create with the created sender link and the local IoTHubMessaging_LL_ReceiverStateChanged callback ] */
                    else if ((messagingHandle->message_receiver = messagereceiver_create(messagingHandle->receiver_link, IoTHubMessaging_LL_ReceiverStateChanged, messagingHandle)) == NULL)
                    {
                        /*Codes_SRS_IOTHUBMESSAGING_12_030: [ If any of the uAMQP call fails IoTHubMessaging_LL_Open shall return IOTHUB_MESSAGING_ERROR ] */
                        LogError("Could not create message receiver.");
                        free((char*)messagingHandle->sasl_plain_config.authcid);
                        free((char*)messagingHandle->sasl_plain_config.passwd);
                        result = IOTHUB_MESSAGING_ERROR;
                    }
                    /*Codes_SRS_IOTHUBMESSAGING_12_029: [ IoTHubMessaging_LL_Open shall create uAMQP message receiver by calling the messagereceiver_create with the created sender link and the local IoTHubMessaging_LL_ReceiverStateChanged callback ] */
                    else if (messagereceiver_open(messagingHandle->message_receiver, IoTHubMessaging_LL_FeedbackMessageReceived, messagingHandle) != 0)
                    {
                        /*Codes_SRS_IOTHUBMESSAGING_12_030: [ If any of the uAMQP call fails IoTHubMessaging_LL_Open shall return IOTHUB_MESSAGING_ERROR ] */
                        LogError("Could not open the message receiver.");
                        free((char*)messagingHandle->sasl_plain_config.authcid);
                        free((char*)messagingHandle->sasl_plain_config.passwd);
                        result = IOTHUB_MESSAGING_ERROR;
                    }
                    else
                    {
                        /*Codes_SRS_IOTHUBMESSAGING_12_031: [ If all of the uAMQP call return 0 (success) IoTHubMessaging_LL_Open shall return IOTHUB_MESSAGING_OK ] */
                        messagingHandle->isOpened = true;
                        result = IOTHUB_MESSAGING_OK;
                    }
                }
            }
        }
    }
    amqpvalue_destroy(sendSource);
    amqpvalue_destroy(sendTarget);
    amqpvalue_destroy(receiveSource);
    amqpvalue_destroy(receiveTarget);

    if (send_target_address != NULL)
    {
        free(send_target_address);
    }
    if (receive_target_address != NULL)
    {
        free(receive_target_address);
    }
    return result;
}

void IoTHubMessaging_LL_Close(IOTHUB_MESSAGING_HANDLE messagingHandle)
{
    /*Codes_SRS_IOTHUBMESSAGING_12_032: [ If the messagingHandle input parameter is NULL IoTHubMessaging_LL_Close shall return IOTHUB_MESSAGING_INVALID_ARG ] */
    if (messagingHandle == NULL)
    {
        LogError("Input parameter cannot be NULL");
    }
    /*Codes_SRS_IOTHUBMESSAGING_12_033: [ IoTHubMessaging_LL_Close destroy the AMQP transportconnection by calling link_destroy, session_destroy, connection_destroy, xio_destroy, saslmechanism_destroy ] */
    else
    {
        messagesender_destroy(messagingHandle->message_sender);
        messagereceiver_destroy(messagingHandle->message_receiver);

        link_destroy(messagingHandle->sender_link);
        link_destroy(messagingHandle->receiver_link);

        session_destroy(messagingHandle->session);
        connection_destroy(messagingHandle->connection);
        xio_destroy(messagingHandle->sasl_io);
        xio_destroy(messagingHandle->tls_io);
        saslmechanism_destroy(messagingHandle->sasl_mechanism_handle);

        if (messagingHandle->sasl_plain_config.authcid != NULL)
        {
            free((char*)messagingHandle->sasl_plain_config.authcid);
        }
        if (messagingHandle->sasl_plain_config.passwd != NULL)
        {
            free((char*)messagingHandle->sasl_plain_config.passwd);
        }
        if (messagingHandle->sasl_plain_config.authzid != NULL)
        {
            free((char*)messagingHandle->sasl_plain_config.authzid);
        }
        messagingHandle->isOpened = false;
    }
}

IOTHUB_MESSAGING_RESULT IoTHubMessaging_LL_SetFeedbackMessageCallback(IOTHUB_MESSAGING_HANDLE messagingHandle, IOTHUB_FEEDBACK_MESSAGE_RECEIVED_CALLBACK feedbackMessageReceivedCallback, void* userContextCallback)
{
    IOTHUB_MESSAGING_RESULT result;

    /*Codes_SRS_IOTHUBMESSAGING_12_042: [ IoTHubMessaging_LL_SetCallbacks shall verify the messagingHandle input parameter and if it is NULL then return NULL ] */
    if (messagingHandle == NULL)
    {
        LogError("Input parameter cannot be NULL");
        result = IOTHUB_MESSAGING_INVALID_ARG;
    }
    else
    {
        /*Codes_SRS_IOTHUBMESSAGING_12_043: [ IoTHubMessaging_LL_SetCallbacks shall save the given feedbackMessageReceivedCallback to use them in local callbacks ] */
        /*Codes_SRS_IOTHUBMESSAGING_12_044: [ IoTHubMessaging_LL_Open shall return IOTHUB_MESSAGING_OK after the callbacks have been set ] */
        messagingHandle->callback_data->feedbackMessageCallback = feedbackMessageReceivedCallback;
        messagingHandle->callback_data->feedbackUserContext = userContextCallback;
        result = IOTHUB_MESSAGING_OK;
    }
    return result;
}


IOTHUB_MESSAGING_RESULT IoTHubMessaging_LL_SendDeviceOrModule(IOTHUB_MESSAGING_HANDLE messagingHandle, const char* deviceId, const char* moduleId, IOTHUB_MESSAGE_HANDLE message, IOTHUB_SEND_COMPLETE_CALLBACK sendCompleteCallback, void* userContextCallback)
{
    IOTHUB_MESSAGING_RESULT result;

    char* deviceDestinationString;

    /*Codes_SRS_IOTHUBMESSAGING_12_034: [ IoTHubMessaging_LL_SendDeviceOrModule shall verify the messagingHandle, deviceId, message input parameters and if any of them are NULL then return NULL ] */
    if (messagingHandle == NULL)
    {
        LogError("Input parameter messagingHandle cannot be NULL");
        result = IOTHUB_MESSAGING_INVALID_ARG;
    }
    /*Codes_SRS_IOTHUBMESSAGING_12_034: [ IoTHubMessaging_LL_SendDeviceOrModule shall verify the messagingHandle, deviceId, message input parameters and if any of them are NULL then return NULL ] */
    else if (deviceId == NULL)
    {
        LogError("Input parameter deviceId cannot be NULL");
        result = IOTHUB_MESSAGING_INVALID_ARG;
    }
    /*Codes_SRS_IOTHUBMESSAGING_12_034: [ IoTHubMessaging_LL_SendDeviceOrModule shall verify the messagingHandle, deviceId, message input parameters and if any of them are NULL then return NULL ] */
    else if (message == NULL)
    {
        LogError("Input parameter message cannot be NULL");
        result = IOTHUB_MESSAGING_INVALID_ARG;
    }
    /*Codes_SRS_IOTHUBMESSAGING_12_035: [ IoTHubMessaging_LL_SendDeviceOrModule shall verify if the AMQP messaging has been established by a successfull call to _Open and if it is not then return IOTHUB_MESSAGING_ERROR ] */
    else if (messagingHandle->isOpened == 0)
    {
        LogError("Messaging is not opened - call IoTHubMessaging_LL_Open to open");
        result = IOTHUB_MESSAGING_ERROR;
    }
<<<<<<< HEAD
    /*Codes_SRS_IOTHUBMESSAGING_12_038: [ IoTHubMessaging_LL_SendMessage shall set the uAMQP message properties to the given message properties by calling message_set_properties ] */
=======
    /*Codes_SRS_IOTHUBMESSAGING_12_038: [ IoTHubMessaging_LL_SendDeviceOrModule shall set the uAMQP message properties to the given message properties by calling message_set_properties ] */
>>>>>>> a580fb19
    else if ((deviceDestinationString = createDeviceDestinationString(deviceId, moduleId)) == NULL)
    {
        /*Codes_SRS_IOTHUBMESSAGING_12_040: [ If any of the uAMQP call fails IoTHubMessaging_LL_SendDeviceOrModule shall return IOTHUB_MESSAGING_ERROR ] */
        LogError("Could not create a message.");
        result = IOTHUB_MESSAGING_ERROR;
    }
    else
    {
        unsigned const char* messageContent;
        size_t messageContentSize;

        if (getMessageContentAndSize(message, &messageContent, &messageContentSize) != 0)
        {
            LogError("Failed getting the message content and message size from IOTHUB_MESSAGE_HANDLE instance.");
            result = IOTHUB_MESSAGING_ERROR;
        }
        else
        {
            MESSAGE_HANDLE amqpMessage;
            AMQP_VALUE to_amqp_value;

            /*Codes_SRS_IOTHUBMESSAGING_12_036: [ IoTHubMessaging_LL_SendDeviceOrModule shall create a uAMQP message by calling message_create ] */
            if ((amqpMessage = message_create()) == NULL)
            {
                /*Codes_SRS_IOTHUBMESSAGING_12_040: [ If any of the uAMQP call fails IoTHubMessaging_LL_SendDeviceOrModule shall return IOTHUB_MESSAGING_ERROR ] */
                LogError("Could not create a message.");
                result = IOTHUB_MESSAGING_ERROR;
            }
            /*Codes_SRS_IOTHUBMESSAGING_12_038: [ IoTHubMessaging_LL_SendDeviceOrModule shall set the uAMQP message properties to the given message properties by calling message_set_properties ] */
            else if ((to_amqp_value = amqpvalue_create_string(deviceDestinationString)) == NULL)
            {
                /*Codes_SRS_IOTHUBMESSAGING_12_040: [ If any of the uAMQP call fails IoTHubMessaging_LL_SendDeviceOrModule shall return IOTHUB_MESSAGING_ERROR ] */
                LogError("Could not create properties for message - amqpvalue_create_string");
                message_destroy(amqpMessage);
                result = IOTHUB_MESSAGING_ERROR;
            }
            else
            {
                BINARY_DATA binary_data;

                binary_data.bytes = messageContent;
                binary_data.length = messageContentSize;

                /*Codes_SRS_IOTHUBMESSAGING_12_037: [ IoTHubMessaging_LL_SendDeviceOrModule shall set the uAMQP message body to the given message content by calling message_add_body_amqp_data ] */
                if (message_add_body_amqp_data(amqpMessage, binary_data) != 0)
                {
                    /*Codes_SRS_IOTHUBMESSAGING_12_040: [ If any of the uAMQP call fails IoTHubMessaging_LL_SendDeviceOrModule shall return IOTHUB_MESSAGING_ERROR ] */
                    LogError("Failed setting the body of the uAMQP message.");
                    result = IOTHUB_MESSAGING_ERROR;
                }
                /*Codes_SRS_IOTHUBMESSAGING_12_038: [ IoTHubMessaging_LL_SendDeviceOrModule shall set the uAMQP message properties to the given message properties by calling message_set_properties ] */
                else if (addPropertiesToAMQPMessage(message, amqpMessage, to_amqp_value) != 0)
                {
                    /*Codes_SRS_IOTHUBMESSAGING_12_040: [ If any of the uAMQP call fails IoTHubMessaging_LL_SendDeviceOrModule shall return IOTHUB_MESSAGING_ERROR ] */
                    message_destroy(amqpMessage);
                    LogError("Failed setting properties of the uAMQP message.");
                    result = IOTHUB_MESSAGING_ERROR;
                }
                else if (addApplicationPropertiesToAMQPMessage(message, amqpMessage) != 0)
                {
                    /*Codes_SRS_IOTHUBMESSAGING_12_040: [ If any of the uAMQP call fails IoTHubMessaging_LL_SendDeviceOrModule shall return IOTHUB_MESSAGING_ERROR ] */
                    message_destroy(amqpMessage);
                    LogError("Failed setting application properties of the uAMQP message.");
                    result = IOTHUB_MESSAGING_ERROR;
                }
                else
                {
                    messagingHandle->callback_data->sendCompleteCallback = sendCompleteCallback;
                    messagingHandle->callback_data->sendUserContext = userContextCallback;

                    /*Codes_SRS_IOTHUBMESSAGING_12_039: [ IoTHubMessaging_LL_SendDeviceOrModule shall call uAMQP messagesender_send with the created message with IoTHubMessaging_LL_SendMessageComplete callback by which IoTHubMessaging is notified of completition of send ] */
                    if (messagesender_send_async(messagingHandle->message_sender, amqpMessage, (ON_MESSAGE_SEND_COMPLETE)IoTHubMessaging_LL_SendMessageComplete, messagingHandle, 0) == NULL)
                    {
                        /*Codes_SRS_IOTHUBMESSAGING_12_040: [ If any of the uAMQP call fails IoTHubMessaging_LL_SendDeviceOrModule shall return IOTHUB_MESSAGING_ERROR ] */
                        LogError("Could not set outgoing window.");
                        message_destroy(amqpMessage);
                        result = IOTHUB_MESSAGING_ERROR;
                    }
                    else
                    {
                        /*Codes_SRS_IOTHUBMESSAGING_12_041: [ If all uAMQP call return 0 then IoTHubMessaging_LL_SendDeviceOrModule shall return IOTHUB_MESSAGING_OK  ] */
                        result = IOTHUB_MESSAGING_OK;
                    }
                }
                message_destroy(amqpMessage);
                amqpvalue_destroy(to_amqp_value);
            }
        }
        free(deviceDestinationString);
    }
    return result;
}

IOTHUB_MESSAGING_RESULT IoTHubMessaging_LL_Send(IOTHUB_MESSAGING_HANDLE messagingHandle, const char* deviceId, IOTHUB_MESSAGE_HANDLE message, IOTHUB_SEND_COMPLETE_CALLBACK sendCompleteCallback, void* userContextCallback)
{
<<<<<<< HEAD
	return IoTHubMessaging_LL_SendDeviceOrModule(messagingHandle, deviceId, NULL, message, sendCompleteCallback, userContextCallback);
=======
    return IoTHubMessaging_LL_SendDeviceOrModule(messagingHandle, deviceId, NULL, message, sendCompleteCallback, userContextCallback);
>>>>>>> a580fb19
}

IOTHUB_MESSAGING_RESULT IoTHubMessaging_LL_SendModule(IOTHUB_MESSAGING_HANDLE messagingHandle, const char* deviceId, const char* moduleId, IOTHUB_MESSAGE_HANDLE message, IOTHUB_SEND_COMPLETE_CALLBACK sendCompleteCallback, void* userContextCallback)
{
<<<<<<< HEAD
	IOTHUB_MESSAGING_RESULT result;

	if (moduleId == NULL)
	{
		result = IOTHUB_MESSAGING_INVALID_ARG;
	}
	else
	{
		result = IoTHubMessaging_LL_SendDeviceOrModule(messagingHandle, deviceId, moduleId, message, sendCompleteCallback, userContextCallback);
	}

	return result;
=======
    IOTHUB_MESSAGING_RESULT result;

    if (moduleId == NULL)
    {
    	/*Codes_IOTHUBMESSAGING_31_098: [ IoTHubMessaging_LL_SendModule shall verify the moduleId and if NULL then return IOTHUB_MESSAGING_INVALID_ARG] */
    	LogError("moduleId is NULL");
        result = IOTHUB_MESSAGING_INVALID_ARG;
    }
    else
    {
        result = IoTHubMessaging_LL_SendDeviceOrModule(messagingHandle, deviceId, moduleId, message, sendCompleteCallback, userContextCallback);
    }

    return result;
>>>>>>> a580fb19
}


void IoTHubMessaging_LL_DoWork(IOTHUB_MESSAGING_HANDLE messagingHandle)
{
    /*Codes_SRS_IOTHUBMESSAGING_12_045: [ IoTHubMessaging_LL_DoWork shall verify if uAMQP transport has been initialized and if it is not then return immediately ] */
    if (messagingHandle != 0)
    {
        /*Codes_SRS_IOTHUBMESSAGING_12_046: [ IoTHubMessaging_LL_DoWork shall call uAMQP connection_dowork ] */
        /*Codes_SRS_IOTHUBMESSAGING_12_047: [ IoTHubMessaging_LL_SendMessageComplete callback given to messagesender_send will be called with MESSAGE_SEND_RESULT ] */
        /*Codes_SRS_IOTHUBMESSAGING_12_048: [ If message has been received the IoTHubMessaging_LL_FeedbackMessageReceived callback given to messagesender_receive will be called with the received MESSAGE_HANDLE ] */
        connection_dowork(messagingHandle->connection);
    }
}
<|MERGE_RESOLUTION|>--- conflicted
+++ resolved
@@ -551,11 +551,7 @@
     else
     {
         const char* AMQP_ADDRESS_PATH_FMT = "/devices/%s/messages/deviceBound";
-<<<<<<< HEAD
-		const char* AMQP_ADDRESS_PATH_MODULE_FMT = "/devices/%s/modules/%s/messages/deviceBound";
-=======
         const char* AMQP_ADDRESS_PATH_MODULE_FMT = "/devices/%s/modules/%s/messages/deviceBound";
->>>>>>> a580fb19
         size_t deviceDestLen = strlen(AMQP_ADDRESS_PATH_MODULE_FMT) + strlen(deviceId) + (moduleId == NULL ? 0 : strlen(moduleId)) + 1;
 
         char* buffer = (char*)malloc(deviceDestLen + 1);
@@ -566,24 +562,6 @@
         }
         else 
         {
-<<<<<<< HEAD
-			if ((moduleId == NULL) && (snprintf(buffer, deviceDestLen + 1, AMQP_ADDRESS_PATH_FMT, deviceId)) < 0)
-	        {
-	            LogError("sprintf_s failed for deviceDestinationString.");
-	            free((char*)buffer);
-	            result = NULL;
-	        }
-			else if ((moduleId != NULL) && (snprintf(buffer, deviceDestLen + 1, AMQP_ADDRESS_PATH_MODULE_FMT, deviceId, moduleId)) < 0)
-	        {
-	            LogError("sprintf_s failed for deviceDestinationString.");
-	            free((char*)buffer);
-	            result = NULL;
-	        }
-	        else
-	        {
-	            result = buffer;
-	        }
-=======
             if ((moduleId == NULL) && (snprintf(buffer, deviceDestLen + 1, AMQP_ADDRESS_PATH_FMT, deviceId)) < 0)
             {
                 LogError("sprintf_s failed for deviceDestinationString.");
@@ -600,7 +578,6 @@
             {
                 result = buffer;
             }
->>>>>>> a580fb19
         }
     }
     return result;
@@ -1469,11 +1446,7 @@
         LogError("Messaging is not opened - call IoTHubMessaging_LL_Open to open");
         result = IOTHUB_MESSAGING_ERROR;
     }
-<<<<<<< HEAD
-    /*Codes_SRS_IOTHUBMESSAGING_12_038: [ IoTHubMessaging_LL_SendMessage shall set the uAMQP message properties to the given message properties by calling message_set_properties ] */
-=======
     /*Codes_SRS_IOTHUBMESSAGING_12_038: [ IoTHubMessaging_LL_SendDeviceOrModule shall set the uAMQP message properties to the given message properties by calling message_set_properties ] */
->>>>>>> a580fb19
     else if ((deviceDestinationString = createDeviceDestinationString(deviceId, moduleId)) == NULL)
     {
         /*Codes_SRS_IOTHUBMESSAGING_12_040: [ If any of the uAMQP call fails IoTHubMessaging_LL_SendDeviceOrModule shall return IOTHUB_MESSAGING_ERROR ] */
@@ -1569,29 +1542,11 @@
 
 IOTHUB_MESSAGING_RESULT IoTHubMessaging_LL_Send(IOTHUB_MESSAGING_HANDLE messagingHandle, const char* deviceId, IOTHUB_MESSAGE_HANDLE message, IOTHUB_SEND_COMPLETE_CALLBACK sendCompleteCallback, void* userContextCallback)
 {
-<<<<<<< HEAD
-	return IoTHubMessaging_LL_SendDeviceOrModule(messagingHandle, deviceId, NULL, message, sendCompleteCallback, userContextCallback);
-=======
     return IoTHubMessaging_LL_SendDeviceOrModule(messagingHandle, deviceId, NULL, message, sendCompleteCallback, userContextCallback);
->>>>>>> a580fb19
 }
 
 IOTHUB_MESSAGING_RESULT IoTHubMessaging_LL_SendModule(IOTHUB_MESSAGING_HANDLE messagingHandle, const char* deviceId, const char* moduleId, IOTHUB_MESSAGE_HANDLE message, IOTHUB_SEND_COMPLETE_CALLBACK sendCompleteCallback, void* userContextCallback)
 {
-<<<<<<< HEAD
-	IOTHUB_MESSAGING_RESULT result;
-
-	if (moduleId == NULL)
-	{
-		result = IOTHUB_MESSAGING_INVALID_ARG;
-	}
-	else
-	{
-		result = IoTHubMessaging_LL_SendDeviceOrModule(messagingHandle, deviceId, moduleId, message, sendCompleteCallback, userContextCallback);
-	}
-
-	return result;
-=======
     IOTHUB_MESSAGING_RESULT result;
 
     if (moduleId == NULL)
@@ -1606,7 +1561,6 @@
     }
 
     return result;
->>>>>>> a580fb19
 }
 
 
