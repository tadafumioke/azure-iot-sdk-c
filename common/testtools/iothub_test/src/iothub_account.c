// Copyright (c) Microsoft. All rights reserved.
// Licensed under the MIT license. See LICENSE file in the project root for full license information.

#include <stdlib.h>
#ifdef _CRTDBG_MAP_ALLOC
#include <crtdbg.h>
#endif

#include <stdio.h>
#include "string.h"
#include "string_tokenizer.h"
#include "iothub_account.h"

#ifdef MBED_BUILD_TIMESTAMP
#define MBED_PARAM_MAX_LENGTH 256
#endif

const char *DEFAULT_CONSUMER_GROUP = "$Default";
<<<<<<< HEAD
=======
const int DEFAULT_PARTITION_COUNT = 16;
>>>>>>> 913da87f

const char* IoTHubAccount_GetEventHubConnectionString(void)
{
#ifdef MBED_BUILD_TIMESTAMP
    static char* value[MBED_PARAM_MAX_LENGTH];
    (void)mbed_log("EventHubConnectionString?\r\n");
    (void)scanf("%s", &value);
    (void)mbed_log("Received '%s'\r\n", value);
    return value;
#else
    return getenv("IOTHUB_EVENTHUB_CONNECTION_STRING");
#endif
}

const char* IoTHubAccount_GetIoTHubName(void)
{
	static char iothub_name[128];

<<<<<<< HEAD
	char *iothub_connection_string;
=======
	const char *iothub_connection_string;
>>>>>>> 913da87f

	iothub_connection_string = IoTHubAccount_GetIoTHubConnString();

	if (iothub_connection_string != NULL)
	{
		sscanf(iothub_connection_string, "HostName=%[^.]", iothub_name);
	}

	return iothub_name;
}

const char* IoTHubAccount_GetIoTHubSuffix(void)
{
	static char iothub_suffix[256];
<<<<<<< HEAD
	char *iothub_connection_string;
=======
	const char *iothub_connection_string;
>>>>>>> 913da87f

	iothub_connection_string = IoTHubAccount_GetIoTHubConnString();

	if (iothub_connection_string != NULL)
	{
		sscanf(iothub_connection_string, "HostName=%*[^.].%[^;/]", iothub_suffix);
	}

	return iothub_suffix;
}

const char* IoTHubAccount_GetEventhubListenName(void)
{
#ifdef MBED_BUILD_TIMESTAMP
    static char* value[MBED_PARAM_MAX_LENGTH];
    (void)mbed_log("EventhubListenName?\r\n");
    (void)scanf("%s", &value);
    (void)mbed_log("Received '%s'\r\n", value);
    return value;
#else
    return getenv("IOTHUB_EVENTHUB_LISTEN_NAME");
#endif
}

const char* IoTHubAccount_GetDeviceId(void)
{
#ifdef MBED_BUILD_TIMESTAMP
    static char* value[MBED_PARAM_MAX_LENGTH];
    (void)mbed_log("DeviceId?\r\n");
    (void)scanf("%s", &value);
    (void)mbed_log("Received '%s'\r\n", value);
    return value;
#else
    return getenv("IOTHUB_DEVICE_ID");
#endif
}

const char* IoTHubAccount_GetDeviceKey(void)
{
#ifdef MBED_BUILD_TIMESTAMP
    static char* value[MBED_PARAM_MAX_LENGTH];
    (void)mbed_log("DeviceKey?\r\n");
    (void)scanf("%s", &value);
    (void)mbed_log("Received '%s'\r\n", value);
    return value;
#else
    return getenv("IOTHUB_DEVICE_KEY");
#endif
}

const char* IoTHubAccount_GetProtocolGatewayHostName(void)
{
#ifdef MBED_BUILD_TIMESTAMP
	static char* value[MBED_PARAM_MAX_LENGTH];
	(void)mbed_log("ProtocolGatewayHostName?\r\n");
	(void)scanf("%s", &value);
	(void)mbed_log("Received '%s'\r\n", value);
	return value;
#else
	return getenv("IOTHUB_PROTOCOL_GATEWAY_HOSTNAME");
#endif
}

const char* IoTHubAccount_GetIoTHubConnString(void)
{
#ifdef MBED_BUILD_TIMESTAMP
    static char* value[MBED_PARAM_MAX_LENGTH];
    (void)mbed_log("IoTHubConnString?\r\n");
    (void)scanf("%s", &value);
    (void)mbed_log("Received '%s'\r\n", value);
    return value;
#else
    return getenv("IOTHUB_CONNECTION_STRING");
#endif
}

const char* IoTHubAccount_GetSharedAccessSignature(void)
{
#ifdef MBED_BUILD_TIMESTAMP
    char tempValue[MBED_PARAM_MAX_LENGTH];
    static char value[MBED_PARAM_MAX_LENGTH];

    (void)mbed_log("SharedAccessSignature?\r\n");
    (void)scanf("%s", &tempValue);
    (void)sprintf(value, "SharedAccessSignature %s", tempValue);
    (void)mbed_log("Received '%s'\r\n", value);
    return &value;
#else
    return getenv("IOTHUB_SHARED_ACCESS_SIGNATURE");
#endif
}

const char* IoTHubAccount_GetEventhubAccessKey(void)
{
<<<<<<< HEAD
	char *iothub_connection_string;
=======
	const char *iothub_connection_string;
>>>>>>> 913da87f
	static char access_key[128];

	if ((iothub_connection_string = IoTHubAccount_GetIoTHubConnString()) != NULL)
	{
		STRING_HANDLE iothub_connection_string_str;

		if((iothub_connection_string_str = STRING_construct(iothub_connection_string)) != NULL)
		{
			STRING_TOKENIZER_HANDLE tokenizer;
		
			if ((tokenizer = STRING_TOKENIZER_create(iothub_connection_string_str)) != NULL)
			{
				STRING_HANDLE tokenString;

				if ((tokenString = STRING_new()) != NULL)
				{
					STRING_HANDLE valueString;

					if ((valueString = STRING_new()) != NULL)
					{
						while ((STRING_TOKENIZER_get_next_token(tokenizer, tokenString, "=") == 0))
						{
							char tokenValue[128];
							strcpy(tokenValue, STRING_c_str(tokenString));

							if (STRING_TOKENIZER_get_next_token(tokenizer, tokenString, ";") != 0)
							{
								break;
							}

							if (strcmp(tokenValue, "SharedAccessKey") == 0)
							{
								strcpy(access_key, STRING_c_str(tokenString));
								break;
							}
						}
					
						STRING_delete(valueString);
					}

					STRING_delete(tokenString);
				}

				STRING_TOKENIZER_destroy(tokenizer);
			}
			
			STRING_delete(iothub_connection_string_str);
		}
	} 

	return access_key;
<<<<<<< HEAD
=======
}

const char* IoTHubAccount_GetEventhubConsumerGroup(void)
{
#ifdef MBED_BUILD_TIMESTAMP
    static char* value[MBED_PARAM_MAX_LENGTH];
    (void)mbed_log("EventhubConsumerGroup?\r\n");
    (void)scanf("%s", &value);
    (void)mbed_log("Received '%s'\r\n", value);
    return value;
#else
	static char consumerGroup[64];

	char *envVarValue = getenv("IOTHUB_EVENTHUB_CONSUMER_GROUP");

	if (envVarValue != NULL)
	{
		strcpy(consumerGroup, envVarValue);
	}
	else
	{ 
		strcpy(consumerGroup, DEFAULT_CONSUMER_GROUP);
	}

    return consumerGroup;
#endif
>>>>>>> 913da87f
}

const size_t IoTHubAccount_GetIoTHubPartitionCount(void)
{
	int value;

#ifdef MBED_BUILD_TIMESTAMP
	(void)mbed_log("EventHubPartitionCount?\r\n");
	(void)scanf("%i", &value);
	(void)mbed_log("Received '%i'\r\n", value);
#else
<<<<<<< HEAD
	static char consumerGroup[64];

	char *envVarValue = getenv("IOTHUB_EVENTHUB_CONSUMER_GROUP");

	if (envVarValue != NULL)
	{
		strcpy(consumerGroup, envVarValue);
	}
	else
	{ 
		strcpy(consumerGroup, DEFAULT_CONSUMER_GROUP);
	}

    return consumerGroup;
=======
	char *envVarValue = getenv("IOTHUB_PARTITION_COUNT");

	if (envVarValue != NULL)
	{
		value = atoi(envVarValue);
	}
	else
	{
		value = DEFAULT_PARTITION_COUNT;
	}
>>>>>>> 913da87f
#endif

	return (size_t)value;
}<|MERGE_RESOLUTION|>--- conflicted
+++ resolved
@@ -16,10 +16,7 @@
 #endif
 
 const char *DEFAULT_CONSUMER_GROUP = "$Default";
-<<<<<<< HEAD
-=======
 const int DEFAULT_PARTITION_COUNT = 16;
->>>>>>> 913da87f
 
 const char* IoTHubAccount_GetEventHubConnectionString(void)
 {
@@ -38,11 +35,7 @@
 {
 	static char iothub_name[128];
 
-<<<<<<< HEAD
-	char *iothub_connection_string;
-=======
 	const char *iothub_connection_string;
->>>>>>> 913da87f
 
 	iothub_connection_string = IoTHubAccount_GetIoTHubConnString();
 
@@ -57,11 +50,7 @@
 const char* IoTHubAccount_GetIoTHubSuffix(void)
 {
 	static char iothub_suffix[256];
-<<<<<<< HEAD
-	char *iothub_connection_string;
-=======
 	const char *iothub_connection_string;
->>>>>>> 913da87f
 
 	iothub_connection_string = IoTHubAccount_GetIoTHubConnString();
 
@@ -156,11 +145,7 @@
 
 const char* IoTHubAccount_GetEventhubAccessKey(void)
 {
-<<<<<<< HEAD
-	char *iothub_connection_string;
-=======
 	const char *iothub_connection_string;
->>>>>>> 913da87f
 	static char access_key[128];
 
 	if ((iothub_connection_string = IoTHubAccount_GetIoTHubConnString()) != NULL)
@@ -212,8 +197,6 @@
 	} 
 
 	return access_key;
-<<<<<<< HEAD
-=======
 }
 
 const char* IoTHubAccount_GetEventhubConsumerGroup(void)
@@ -240,7 +223,6 @@
 
     return consumerGroup;
 #endif
->>>>>>> 913da87f
 }
 
 const size_t IoTHubAccount_GetIoTHubPartitionCount(void)
@@ -252,33 +234,16 @@
 	(void)scanf("%i", &value);
 	(void)mbed_log("Received '%i'\r\n", value);
 #else
-<<<<<<< HEAD
-	static char consumerGroup[64];
-
-	char *envVarValue = getenv("IOTHUB_EVENTHUB_CONSUMER_GROUP");
+	char *envVarValue = getenv("IOTHUB_PARTITION_COUNT");
 
 	if (envVarValue != NULL)
 	{
-		strcpy(consumerGroup, envVarValue);
+		value = atoi(envVarValue);
 	}
 	else
-	{ 
-		strcpy(consumerGroup, DEFAULT_CONSUMER_GROUP);
-	}
-
-    return consumerGroup;
-=======
-	char *envVarValue = getenv("IOTHUB_PARTITION_COUNT");
-
-	if (envVarValue != NULL)
-	{
-		value = atoi(envVarValue);
-	}
-	else
 	{
 		value = DEFAULT_PARTITION_COUNT;
 	}
->>>>>>> 913da87f
 #endif
 
 	return (size_t)value;
