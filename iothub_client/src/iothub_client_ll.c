--- conflicted
+++ resolved
@@ -2220,19 +2220,6 @@
     }
     return result;
 }
-<<<<<<< HEAD
-#endif
-
-
-IOTHUB_CLIENT_RESULT IoTHubClient_LL_SendEventToOutputAsync(IOTHUB_CLIENT_LL_HANDLE iotHubClientHandle, IOTHUB_MESSAGE_HANDLE eventMessageHandle, const char* outputName, IOTHUB_CLIENT_EVENT_CONFIRMATION_CALLBACK eventConfirmationCallback, void* userContextCallback)
-{
-    IOTHUB_CLIENT_RESULT result;
-
-    if ((iotHubClientHandle == NULL) || (outputName == NULL) || (eventMessageHandle == NULL) || ((eventConfirmationCallback == NULL) && (userContextCallback != NULL)))
-    {
-        // Codes_SRS_IOTHUBCLIENT_31_127: [ If `iotHubClientHandle`, `outputName`, or `eventConfirmationCallback` is `NULL`, `IoTHubClient_LL_SendEventToOutputAsync` shall return `IOTHUB_CLIENT_INVALID_ARG`. ]
-        LogError("Invalid argument (iotHubClientHandle=%p, outputName=%p, eventMessageHandle=%p)", iotHubClientHandle, outputName, eventMessageHandle);
-=======
 
 IOTHUB_CLIENT_RESULT IoTHubClient_LL_UploadMultipleBlocksToBlob(IOTHUB_CLIENT_LL_HANDLE iotHubClientHandle, const char* destinationFileName, IOTHUB_CLIENT_FILE_UPLOAD_GET_DATA_CALLBACK getDataCallback, void* context)
 {
@@ -2247,12 +2234,30 @@
         )
     {
         LogError("invalid parameters IOTHUB_CLIENT_LL_HANDLE iotHubClientHandle=%p, const char* destinationFileName=%p, getDataCallback=%p", iotHubClientHandle, destinationFileName, getDataCallback);
->>>>>>> 246cb6f0
         result = IOTHUB_CLIENT_INVALID_ARG;
     }
     else
     {
-<<<<<<< HEAD
+        result = IoTHubClient_LL_UploadMultipleBlocksToBlob_Impl(iotHubClientHandle->uploadToBlobHandle, destinationFileName, getDataCallback, context);
+    }
+    return result;
+}
+#endif /* DONT_USE_UPLOADTOBLOB */
+
+
+
+IOTHUB_CLIENT_RESULT IoTHubClient_LL_SendEventToOutputAsync(IOTHUB_CLIENT_LL_HANDLE iotHubClientHandle, IOTHUB_MESSAGE_HANDLE eventMessageHandle, const char* outputName, IOTHUB_CLIENT_EVENT_CONFIRMATION_CALLBACK eventConfirmationCallback, void* userContextCallback)
+{
+    IOTHUB_CLIENT_RESULT result;
+
+    if ((iotHubClientHandle == NULL) || (outputName == NULL) || (eventMessageHandle == NULL) || ((eventConfirmationCallback == NULL) && (userContextCallback != NULL)))
+    {
+        // Codes_SRS_IOTHUBCLIENT_31_127: [ If `iotHubClientHandle`, `outputName`, or `eventConfirmationCallback` is `NULL`, `IoTHubClient_LL_SendEventToOutputAsync` shall return `IOTHUB_CLIENT_INVALID_ARG`. ]
+        LogError("Invalid argument (iotHubClientHandle=%p, outputName=%p, eventMessageHandle=%p)", iotHubClientHandle, outputName, eventMessageHandle);
+        result = IOTHUB_CLIENT_INVALID_ARG;
+    }
+    else
+    {
         // Codes_SRS_IOTHUBCLIENT_31_128: [ `IoTHubClient_LL_SendEventToOutputAsync` shall set the outputName of the message to send. ]
         if (IoTHubMessage_SetOutputName(eventMessageHandle, outputName) != IOTHUB_MESSAGE_OK)
         {
@@ -2422,11 +2427,3 @@
     }
     return result;
 }
-=======
-        result = IoTHubClient_LL_UploadMultipleBlocksToBlob_Impl(iotHubClientHandle->uploadToBlobHandle, destinationFileName, getDataCallback, context);
-    }
-    return result;
-}
-
-#endif /* DONT_USE_UPLOADTOBLOB */
->>>>>>> 246cb6f0
