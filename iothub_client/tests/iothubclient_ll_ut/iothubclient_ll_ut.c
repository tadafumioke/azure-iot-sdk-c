// Copyright (c) Microsoft. All rights reserved.
// Licensed under the MIT license. See LICENSE file in the project root for full license information.

#ifdef __cplusplus
#include <cstdlib>
#include <cstddef>
#else
#include <stdlib.h>
#include <stddef.h>
#endif

static void* my_gballoc_malloc(size_t size)
{
    return malloc(size);
}

static void my_gballoc_free(void* ptr)
{
    free(ptr);
}

void* my_gballoc_realloc(void* ptr, size_t size)
{
    return realloc(ptr, size);
}

#include "testrunnerswitcher.h"
#include "umock_c.h"
#include "umock_c_negative_tests.h"
#include "umocktypes_charptr.h"
#include "umocktypes_bool.h"
#include "umocktypes_stdint.h"

#define ENABLE_MOCKS

#include "azure_c_shared_utility/optimize_size.h"
#include "azure_c_shared_utility/gballoc.h"
#include "azure_c_shared_utility/doublylinkedlist.h"
#include "azure_c_shared_utility/singlylinkedlist.h"
#include "azure_c_shared_utility/string_tokenizer.h"
#include "azure_c_shared_utility/strings.h"
#include "azure_c_shared_utility/tickcounter.h"
#include "azure_c_shared_utility/agenttime.h"
#include "azure_c_shared_utility/constbuffer.h"
#include "azure_c_shared_utility/platform.h"

#include "iothub_client_version.h"
#include "iothub_message.h"
#include "iothub_client_authorization.h"
#include "iothub_client_diagnostic.h"

#undef ENABLE_MOCKS

#include "iothub_transport_ll.h"
#include "iothub_client_ll.h"
#ifdef USE_PROV_MODULE
#include "iothub_client_hsm_ll.h"
#endif
#include "iothub_client_private.h"
#include "iothub_client_options.h"

#define ENABLE_MOCKS

#ifndef DONT_USE_UPLOADTOBLOB
#include "iothub_client_ll_uploadtoblob.h"
#endif

static int bool_Compare(bool left, bool right)
{
    return left != right;
}

static void bool_ToString(char* string, size_t bufferSize, bool val)
{
    (void)bufferSize;
    (void)strcpy(string, val ? "true" : "false");
}

#ifndef __cplusplus
static int _Bool_Compare(_Bool left, _Bool right)
{
    return left != right;
}

static void _Bool_ToString(char* string, size_t bufferSize, _Bool val)
{
    (void)bufferSize;
    (void)strcpy(string, val ? "true" : "false");
}
#endif


MOCKABLE_FUNCTION(, void, test_event_confirmation_callback, IOTHUB_CLIENT_CONFIRMATION_RESULT, result, void*, userContextCallback);
MOCKABLE_FUNCTION(, IOTHUBMESSAGE_DISPOSITION_RESULT, test_message_callback_async, IOTHUB_MESSAGE_HANDLE, message, void*, userContextCallback);
MOCKABLE_FUNCTION(, void, iothub_reported_state_callback, int, status_code, void*, userContextCallback);
MOCKABLE_FUNCTION(, void, iothub_device_twin_callback, DEVICE_TWIN_UPDATE_STATE, update_state, const unsigned char*, payLoad, size_t, size, void*, userContextCallback);
MOCKABLE_FUNCTION(, int, deviceMethodCallback, const char*, method_name, const unsigned char*, payload, size_t, size, unsigned char**, response, size_t*, resp_size, void*, userContextCallback);
MOCKABLE_FUNCTION(, int, iothub_client_inbound_device_method_callback, const char*, method_name, const unsigned char*, payload, size_t, size, METHOD_HANDLE, method_id, void*, userContextCallback);

MOCKABLE_FUNCTION(, STRING_HANDLE, FAKE_IoTHubTransport_GetHostname, TRANSPORT_LL_HANDLE, handle);
MOCKABLE_FUNCTION(, IOTHUB_CLIENT_RESULT, FAKE_IoTHubTransport_SetOption, TRANSPORT_LL_HANDLE, handle, const char*, optionName, const void*, value);
MOCKABLE_FUNCTION(, TRANSPORT_LL_HANDLE, FAKE_IoTHubTransport_Create, const IOTHUBTRANSPORT_CONFIG*, config);
MOCKABLE_FUNCTION(, void, FAKE_IoTHubTransport_Destroy, TRANSPORT_LL_HANDLE, handle);
MOCKABLE_FUNCTION(, IOTHUB_DEVICE_HANDLE, FAKE_IoTHubTransport_Register, TRANSPORT_LL_HANDLE, handle, const IOTHUB_DEVICE_CONFIG*, device, IOTHUB_CLIENT_LL_HANDLE, iotHubClientHandle, PDLIST_ENTRY, waitingToSend);
MOCKABLE_FUNCTION(, void, FAKE_IoTHubTransport_Unregister, IOTHUB_DEVICE_HANDLE, deviceHandle);
MOCKABLE_FUNCTION(, int, FAKE_IoTHubTransport_Subscribe, IOTHUB_DEVICE_HANDLE, handle);
MOCKABLE_FUNCTION(, void, FAKE_IoTHubTransport_Unsubscribe, IOTHUB_DEVICE_HANDLE, handle);
MOCKABLE_FUNCTION(, void, FAKE_IoTHubTransport_DoWork, TRANSPORT_LL_HANDLE, handle, IOTHUB_CLIENT_LL_HANDLE, iotHubClientHandle);
MOCKABLE_FUNCTION(, int, FAKE_IoTHubTransport_SetRetryPolicy, TRANSPORT_LL_HANDLE, handle, IOTHUB_CLIENT_RETRY_POLICY, retryPolicy, size_t, retryTimeoutLimitInSeconds);
MOCKABLE_FUNCTION(, IOTHUB_CLIENT_RESULT, FAKE_IoTHubTransport_GetSendStatus, IOTHUB_DEVICE_HANDLE, handle, IOTHUB_CLIENT_STATUS*, iotHubClientStatus);
MOCKABLE_FUNCTION(, int, FAKE_IoTHubTransport_Common_Subscribe_InputQueue, IOTHUB_DEVICE_HANDLE, handle);
MOCKABLE_FUNCTION(, void, FAKE_IoTHubTransport_Common_Unsubscribe_InputQueue, IOTHUB_DEVICE_HANDLE, handle);
MOCKABLE_FUNCTION(, int, FAKE_IoTHubTransport_Subscribe_DeviceTwin, IOTHUB_DEVICE_HANDLE, handle);
MOCKABLE_FUNCTION(, void, FAKE_IoTHubTransport_Unsubscribe_DeviceTwin, IOTHUB_DEVICE_HANDLE, handle);
MOCKABLE_FUNCTION(, IOTHUB_CLIENT_RESULT, FAKE_IoTHubTransport_SendMessageDisposition, MESSAGE_CALLBACK_INFO*, messageData, IOTHUBMESSAGE_DISPOSITION_RESULT, disposition);
MOCKABLE_FUNCTION(, const char*, FAKE_IoTHubMessage_GetMessageId, IOTHUB_MESSAGE_HANDLE, message);
MOCKABLE_FUNCTION(, IOTHUB_PROCESS_ITEM_RESULT, FAKE_IoTHubTransport_ProcessItem, TRANSPORT_LL_HANDLE, handle, IOTHUB_IDENTITY_TYPE, item_type, IOTHUB_IDENTITY_INFO*, iothub_item);
MOCKABLE_FUNCTION(, int, FAKE_IoTHubTransport_Subscribe_DeviceMethod, IOTHUB_DEVICE_HANDLE, handle);
MOCKABLE_FUNCTION(, void, FAKE_IoTHubTransport_Unsubscribe_DeviceMethod, IOTHUB_DEVICE_HANDLE, handle);
MOCKABLE_FUNCTION(, void, connectionStatusCallback, IOTHUB_CLIENT_CONNECTION_STATUS, result3, IOTHUB_CLIENT_CONNECTION_STATUS_REASON, reason, void*, userContextCallback);
MOCKABLE_FUNCTION(, IOTHUBMESSAGE_DISPOSITION_RESULT, messageCallback, IOTHUB_MESSAGE_HANDLE, message, void*, userContextCallback);
MOCKABLE_FUNCTION(, bool, messageCallbackEx, MESSAGE_CALLBACK_INFO*, messageData, void*, userContextCallback);
MOCKABLE_FUNCTION(, void, eventConfirmationCallback, IOTHUB_CLIENT_CONFIRMATION_RESULT, result2, void*, userContextCallback);
MOCKABLE_FUNCTION(, int, FAKE_IoTHubTransport_DeviceMethod_Response, IOTHUB_DEVICE_HANDLE, handle, METHOD_HANDLE, methodId, const unsigned char*, response, size_t, resp_size, int, status_response);
MOCKABLE_FUNCTION(, int, FAKE_IotHubTransport_Subscribe_InputQueue, IOTHUB_DEVICE_HANDLE,  handle);
MOCKABLE_FUNCTION(, void, FAKE_IotHubTransport_Unsubscribe_InputQueue, IOTHUB_DEVICE_HANDLE, handle);


#undef ENABLE_MOCKS

TEST_DEFINE_ENUM_TYPE(IOTHUB_PROCESS_ITEM_RESULT, IOTHUB_PROCESS_ITEM_RESULT_VALUE);
IMPLEMENT_UMOCK_C_ENUM_TYPE(IOTHUB_PROCESS_ITEM_RESULT, IOTHUB_PROCESS_ITEM_RESULT_VALUE);

TEST_DEFINE_ENUM_TYPE(IOTHUB_CLIENT_RESULT, IOTHUB_CLIENT_RESULT_VALUES);
IMPLEMENT_UMOCK_C_ENUM_TYPE(IOTHUB_CLIENT_RESULT, IOTHUB_CLIENT_RESULT_VALUES);

TEST_DEFINE_ENUM_TYPE(IOTHUB_CLIENT_CONFIRMATION_RESULT, IOTHUB_CLIENT_CONFIRMATION_RESULT_VALUES);
IMPLEMENT_UMOCK_C_ENUM_TYPE(IOTHUB_CLIENT_CONFIRMATION_RESULT, IOTHUB_CLIENT_CONFIRMATION_RESULT_VALUES);

TEST_DEFINE_ENUM_TYPE(IOTHUBMESSAGE_DISPOSITION_RESULT, IOTHUBMESSAGE_DISPOSITION_RESULT_VALUES);
IMPLEMENT_UMOCK_C_ENUM_TYPE(IOTHUBMESSAGE_DISPOSITION_RESULT, IOTHUBMESSAGE_DISPOSITION_RESULT_VALUES);

TEST_DEFINE_ENUM_TYPE(IOTHUB_CLIENT_STATUS, IOTHUB_CLIENT_STATUS_VALUES);
IMPLEMENT_UMOCK_C_ENUM_TYPE(IOTHUB_CLIENT_STATUS, IOTHUB_CLIENT_STATUS_VALUES);

TEST_DEFINE_ENUM_TYPE(DEVICE_TWIN_UPDATE_STATE, DEVICE_TWIN_UPDATE_STATE_VALUES);
IMPLEMENT_UMOCK_C_ENUM_TYPE(DEVICE_TWIN_UPDATE_STATE, DEVICE_TWIN_UPDATE_STATE_VALUES);

TEST_DEFINE_ENUM_TYPE(IOTHUB_CLIENT_CONNECTION_STATUS, IOTHUB_CLIENT_CONNECTION_STATUS_VALUES);
IMPLEMENT_UMOCK_C_ENUM_TYPE(IOTHUB_CLIENT_CONNECTION_STATUS, IOTHUB_CLIENT_CONNECTION_STATUS_VALUES);

TEST_DEFINE_ENUM_TYPE(IOTHUB_CLIENT_CONNECTION_STATUS_REASON, IOTHUB_CLIENT_CONNECTION_STATUS_REASON_VALUES);
IMPLEMENT_UMOCK_C_ENUM_TYPE(IOTHUB_CLIENT_CONNECTION_STATUS_REASON, IOTHUB_CLIENT_CONNECTION_STATUS_REASON_VALUES);

TEST_DEFINE_ENUM_TYPE(IOTHUB_CLIENT_RETRY_POLICY, IOTHUB_CLIENT_RETRY_POLICY_VALUES);
IMPLEMENT_UMOCK_C_ENUM_TYPE(IOTHUB_CLIENT_RETRY_POLICY, IOTHUB_CLIENT_RETRY_POLICY_VALUES);

static TEST_MUTEX_HANDLE test_serialize_mutex;
static TEST_MUTEX_HANDLE g_dllByDll;

bool g_fail_string_construct_sprintf;
bool g_fail_platform_get_platform_info;
bool g_fail_string_concat_with_string;

static const char* TEST_STRING_VALUE = "Test string value";

#define TEST_DEVICE_ID "theidofTheDevice"
#define TEST_DEVICE_KEY "theKeyoftheDevice"
#define TEST_DEVICE_SAS "theSasOfTheDevice"
#define TEST_IOTHUBNAME "theNameoftheIotHub"
#define TEST_IOTHUBSUFFIX "theSuffixoftheIotHubHostname"
#define TEST_AUTHORIZATIONKEY "theAuthorizationKey"

#define TEST_HOSTNAME_TOKEN "HostName"
#define TEST_HOSTNAME_VALUE "theNameoftheIotHub.theSuffixoftheIotHubHostname"

#define TEST_DEVICEID_TOKEN "DeviceId"
#define TEST_DEVICEKEY_TOKEN "SharedAccessKey"
#define TEST_DEVICESAS_TOKEN "SharedAccessSignature"
#define TEST_PROTOCOL_GATEWAY_HOST_NAME_TOKEN "GatewayHostName"
#define TEST_X509 "x509"
#define TEST_MODULE_ID_TOKEN "ModuleId"
#define TEST_PROVISIONING_TOKEN "UseProvisioning"

#define TEST_DEVICEMESSAGE_HANDLE (IOTHUB_MESSAGE_HANDLE)0x52
#define TEST_DEVICEMESSAGE_HANDLE_2 (IOTHUB_MESSAGE_HANDLE)0x53
#define TEST_IOTHUB_CLIENT_LL_HANDLE    (IOTHUB_CLIENT_LL_HANDLE)0x4242

#define TEST_STRING_HANDLE (STRING_HANDLE)0x46
#define TEST_STRING_TOKENIZER_HANDLE (STRING_TOKENIZER_HANDLE)0x48

#define TEST_DEVICE_STATUS_CODE        200


#define TEST_TRANSPORT_LL_HANDLE            (TRANSPORT_LL_HANDLE)0x49
#define TEST_IOTHUB_DEVICE_HANDLE           (IOTHUB_DEVICE_HANDLE)0x50
#define TEST_MESSAGE_HANDLE                 (IOTHUB_MESSAGE_HANDLE)0x51
#define TEST_TIME_VALUE                     (time_t)123456

#define TEST_BUFFER_HANDLE                  (BUFFER_HANDLE)0x52
#define TEST_RETRY_POLICY                   IOTHUB_CLIENT_RETRY_EXPONENTIAL_BACKOFF_WITH_JITTER
#define TEST_RETRY_TIMEOUT_SECS             60

#define TEST_METHOD_ID                      (METHOD_HANDLE)0x61
#define TEST_IOTHUB_AUTH_HANDLE        (IOTHUB_AUTHORIZATION_HANDLE)0x62

static const char* TEST_PROV_URI = "global.azure-devices-provisioning.net";

static const char* TEST_METHOD_NAME = "method_name";
static const char* TEST_CHAR = "TestChar";
static tickcounter_ms_t g_current_ms = 0;
static const char* TEST_DEVICE_METHOD_RESPONSE = "{device:method, response:true}";
static const char* TEST_OUTPUT_NAME = "TestOutputName";
static const char* TEST_INPUT_NAME = "TestInputName";
static const char* TEST_INPUT_NAME2 = "TestInputName2";
static const char* TEST_INPUT_NAME3 = "TestInputName3";
static const char* TEST_INPUT_NAME_NOTFOUND = "TestInputNameNotFound";

static SINGLYLINKEDLIST_HANDLE test_singlylinkedlist_handle = (SINGLYLINKEDLIST_HANDLE)0x4243;
static LIST_ITEM_HANDLE find_item_handle = (LIST_ITEM_HANDLE)0x4244;
static LIST_ITEM_HANDLE add_item_handle = (LIST_ITEM_HANDLE)0x4245;

const unsigned char TEST_REPORTED_STATE[] = { 0x01, 0x02, 0x03 };
const size_t TEST_REPORTED_SIZE = sizeof(TEST_REPORTED_STATE) / sizeof(TEST_REPORTED_STATE[0]);

static const TRANSPORT_PROVIDER* provideFAKE(void);

static const IOTHUB_CLIENT_CONFIG TEST_CONFIG_NULL_protocol =
{
    NULL,                   /* IOTHUB_CLIENT_TRANSPORT_PROVIDER protocol;   */
    TEST_DEVICE_ID,         /* const char* deviceId;                        */
    TEST_DEVICE_KEY,        /* const char* deviceKey;                       */
    TEST_IOTHUBNAME,        /* const char* iotHubName;                      */
    TEST_IOTHUBSUFFIX,      /* const char* iotHubSuffix;                    */
};

static const IOTHUB_CLIENT_CONFIG TEST_CONFIG =
{
    provideFAKE,            /* IOTHUB_CLIENT_TRANSPORT_PROVIDER protocol;   */
    TEST_DEVICE_ID,         /* const char* deviceId;                        */
    TEST_DEVICE_KEY,        /* const char* deviceKey;                       */
    TEST_DEVICE_SAS,        /* const char* deviceSasToken;                  */
    TEST_IOTHUBNAME,        /* const char* iotHubName;                      */
    TEST_IOTHUBSUFFIX,      /* const char* iotHubSuffix;                    */
};

#define FAKE_TRANSPORT_HANDLE (TRANSPORT_LL_HANDLE)0xDEAD

static const IOTHUB_CLIENT_DEVICE_CONFIG TEST_DEVICE_CONFIG =
{
    provideFAKE,
    FAKE_TRANSPORT_HANDLE,
    TEST_DEVICE_ID,
    TEST_DEVICE_KEY
};

static const IOTHUB_CLIENT_DEVICE_CONFIG TEST_DEVICE_CONFIG_null_protocol =
{
    NULL,
    FAKE_TRANSPORT_HANDLE,
    TEST_DEVICE_ID,
    TEST_DEVICE_KEY
};

static const IOTHUB_CLIENT_DEVICE_CONFIG TEST_DEVICE_CONFIG_null_handle =
{
    provideFAKE,
    NULL,
    TEST_DEVICE_ID,
    TEST_DEVICE_KEY
};

static const IOTHUB_CLIENT_DEVICE_CONFIG TEST_DEVICE_CONFIG_NULL_device_key_NULL_sas_token =
{
    provideFAKE,
    FAKE_TRANSPORT_HANDLE,
    NULL,
    NULL
};

static IOTHUB_AUTHORIZATION_HANDLE my_IoTHubClient_Auth_Create(const char* device_key, const char* device_id, const char* sas_token, const char* module_id)
{
    (void)device_key;
    (void)device_id;
    (void)sas_token;
    (void)module_id;
    return (IOTHUB_AUTHORIZATION_HANDLE)my_gballoc_malloc(1);
}

static void my_IoTHubClient_Auth_Destroy(IOTHUB_AUTHORIZATION_HANDLE handle)
{
    my_gballoc_free(handle);
}

static IOTHUB_AUTHORIZATION_HANDLE my_IoTHubClient_Auth_CreateFromDeviceAuth(const char* device_id)
{
    (void)device_id;
    return (IOTHUB_AUTHORIZATION_HANDLE)my_gballoc_malloc(1);
}

static STRING_HANDLE my_STRING_new(void)
{
    return (STRING_HANDLE)my_gballoc_malloc(1);
}

static STRING_HANDLE my_STRING_construct(const char* psz)
{
    (void)psz;
    return (STRING_HANDLE)my_gballoc_malloc(1);
}

STRING_HANDLE STRING_construct_sprintf(const char* psz, ...)
{
    (void)psz;
    STRING_HANDLE result;
    if (g_fail_string_construct_sprintf)
    {
        result = (STRING_HANDLE)NULL;
    }
    else
    {
        result = (STRING_HANDLE)my_gballoc_malloc(1);   
    }
    return result;
}

static int m_STRING_concat_with_STRING(STRING_HANDLE handle, STRING_HANDLE arg1)
{
    (void)handle;
    (void)arg1;
    int result;
    if (g_fail_string_concat_with_string)
    {
        result = -1;
    }
    else
    {
        result = 0;
    }
    return result;
}

static STRING_HANDLE my_STRING_clone(STRING_HANDLE handle)
{
    (void)handle;
    return (STRING_HANDLE)my_gballoc_malloc(1);
}

static void my_STRING_delete(STRING_HANDLE handle)
{
    (void)handle;

    if (handle != TEST_STRING_HANDLE)
    {
        my_gballoc_free(handle);
    }
}

static STRING_TOKENIZER_HANDLE my_STRING_TOKENIZER_create(STRING_HANDLE handle)
{
    (void)handle;
    return (STRING_TOKENIZER_HANDLE)my_gballoc_malloc(1);
}

int my_STRING_TOKENIZER_get_next_token(STRING_TOKENIZER_HANDLE t, STRING_HANDLE output, const char* delimiters)
{
    (void)delimiters;
    (void)t;
    (void)output;
    return 0;
}

static void my_STRING_TOKENIZER_destroy(STRING_TOKENIZER_HANDLE handle)
{
    my_gballoc_free(handle);
}

static TICK_COUNTER_HANDLE my_tickcounter_create(void)
{
    return (TICK_COUNTER_HANDLE)my_gballoc_malloc(1);
}

static int my_tickcounter_get_current_ms(TICK_COUNTER_HANDLE tick_counter, tickcounter_ms_t * current_ms)
{
    (void)tick_counter;
    g_current_ms += 1000;
    *current_ms = g_current_ms;
    return 0;
}

static void my_tickcounter_destroy(TICK_COUNTER_HANDLE tick_counter)
{
    my_gballoc_free(tick_counter);
}

static CONSTBUFFER_HANDLE my_CONSTBUFFER_Create(const unsigned char* source, size_t size)
{
    (void)source;
    (void)size;
    return (CONSTBUFFER_HANDLE)my_gballoc_malloc(1);
}

static void my_CONSTBUFFER_Destroy(CONSTBUFFER_HANDLE constbufferHandle)
{
    my_gballoc_free(constbufferHandle);
}

#ifndef DONT_USE_UPLOADTOBLOB
static IOTHUB_CLIENT_LL_UPLOADTOBLOB_HANDLE my_IoTHubClient_LL_UploadToBlob_Create(const IOTHUB_CLIENT_CONFIG* config)
{
    (void)config;
    return (IOTHUB_CLIENT_LL_UPLOADTOBLOB_HANDLE)my_gballoc_malloc(1);
}

static void my_IoTHubClient_LL_UploadToBlob_Destroy(IOTHUB_CLIENT_LL_UPLOADTOBLOB_HANDLE handle)
{
    my_gballoc_free(handle);
}
#endif

static IOTHUB_DEVICE_HANDLE my_FAKE_IoTHubTransport_Register(TRANSPORT_LL_HANDLE handle, const IOTHUB_DEVICE_CONFIG* device, IOTHUB_CLIENT_LL_HANDLE iotHubClientHandle, PDLIST_ENTRY waitingToSend)
{
    (void)handle;
    (void)device;
    (void)iotHubClientHandle;
    (void)waitingToSend;
    return (IOTHUB_DEVICE_HANDLE)my_gballoc_malloc(1);
}

static void my_FAKE_IoTHubTransport_Unregister(IOTHUB_DEVICE_HANDLE deviceHandle)
{
    my_gballoc_free(deviceHandle);
}

static IOTHUB_CLIENT_RESULT my_FAKE_IoTHubTransport_GetSendStatus(TRANSPORT_LL_HANDLE handle, IOTHUB_CLIENT_STATUS* iotHubClientStatus)
{
    (void)handle;
    (void)iotHubClientStatus;
    return IOTHUB_CLIENT_OK;
}

static int my_FAKE_IoTHubTransport_Common_Subscribe_InputQueue(IOTHUB_DEVICE_HANDLE handle)
{
    (void)handle;
    return 0;
}

static void my_FAKE_IoTHubTransport_Common_Unsubscribe_InputQueue(IOTHUB_DEVICE_HANDLE handle)
{
    (void)handle;
}


static int my_FAKE_IoTHubTransport_SetRetryPolicy(TRANSPORT_LL_HANDLE handle, IOTHUB_CLIENT_RETRY_POLICY retryPolicy, size_t retryTimeoutLimitInSeconds)
{
    (void)handle;
    (void)retryPolicy;
    (void)retryTimeoutLimitInSeconds;
    return 0;
}

static int my_FAKE_DeviceMethod_Response(IOTHUB_DEVICE_HANDLE handle, METHOD_HANDLE methodId, const unsigned char* response, size_t resp_size, int status_response)
{
    (void)handle;
    (void)methodId;
    (void)response;
    (void)resp_size;
    (void)status_response;
    return 0;
}

STRING_HANDLE my_FAKE_IoTHubTransport_GetHostname(TRANSPORT_LL_HANDLE handle)
{
    (void)handle;
    return TEST_STRING_HANDLE;
}

STRING_HANDLE my_plafrom_get_platform_info(void)
{
    STRING_HANDLE result;
    if (g_fail_platform_get_platform_info)
    {
        result = NULL;
    }
    else
    {
        result = (STRING_HANDLE)my_gballoc_malloc(1);
    }
    return result;
}

#ifdef __cplusplus
extern "C" 
{
#endif

SINGLYLINKEDLIST_HANDLE real_singlylinkedlist_create(void);
void real_singlylinkedlist_destroy(SINGLYLINKEDLIST_HANDLE list);
LIST_ITEM_HANDLE real_singlylinkedlist_add(SINGLYLINKEDLIST_HANDLE list, const void* item);
int real_singlylinkedlist_remove(SINGLYLINKEDLIST_HANDLE list, LIST_ITEM_HANDLE item_handle);
LIST_ITEM_HANDLE real_singlylinkedlist_get_head_item(SINGLYLINKEDLIST_HANDLE list);
LIST_ITEM_HANDLE real_singlylinkedlist_get_next_item(LIST_ITEM_HANDLE item_handle);
LIST_ITEM_HANDLE real_singlylinkedlist_find(SINGLYLINKEDLIST_HANDLE list, LIST_MATCH_FUNCTION match_function, const void* match_context);
const void* real_singlylinkedlist_item_get_value(LIST_ITEM_HANDLE item_handle);
int real_singlylinkedlist_foreach(SINGLYLINKEDLIST_HANDLE list, LIST_ACTION_FUNCTION action_function, const void* match_context);
int real_singlylinkedlist_remove_if(SINGLYLINKEDLIST_HANDLE list, LIST_CONDITION_FUNCTION condition_function, const void* match_context);

#ifdef __cplusplus
}
#endif

static TRANSPORT_PROVIDER FAKE_transport_provider =
{
    FAKE_IoTHubTransport_SendMessageDisposition,   /*pfIotHubTransport_SendMessageDisposition IoTHubTransport_SendMessageDisposition;*/
    FAKE_IoTHubTransport_Subscribe_DeviceMethod, /*pfIoTHubTransport_Subscribe_DeviceMethod IoTHubTransport_Subscribe_DeviceMethod;*/
    FAKE_IoTHubTransport_Unsubscribe_DeviceMethod, /*pfIoTHubTransport_Unsubscribe_DeviceMethod IoTHubTransport_Unsubscribe_DeviceMethod;*/
    FAKE_IoTHubTransport_DeviceMethod_Response, /*pfIoTHubTransport_DeviceMethod_Response IoTHubTransport_DeviceMethod_Response;*/
    FAKE_IoTHubTransport_Subscribe_DeviceTwin, /*pfIoTHubTransport_Subscribe_DeviceTwin IoTHubTransport_Subscribe_DeviceTwin; */
    FAKE_IoTHubTransport_Unsubscribe_DeviceTwin, /*pfIoTHubTransport_Unsubscribe_DeviceTwin IoTHubTransport_Unsubscribe_DeviceTwin; */
    FAKE_IoTHubTransport_ProcessItem,   /*pfIoTHubTransport_ProcessItem IoTHubTransport_ProcessItem     */
    FAKE_IoTHubTransport_GetHostname,   /*pfIoTHubTransport_GetHostname IoTHubTransport_GetHostname     */
    FAKE_IoTHubTransport_SetOption,     /*pfIoTHubTransport_SetOption IoTHubTransport_SetOption;        */
    FAKE_IoTHubTransport_Create,        /*pfIoTHubTransport_Create IoTHubTransport_Create;              */
    FAKE_IoTHubTransport_Destroy,       /*pfIoTHubTransport_Destroy IoTHubTransport_Destroy;            */
<<<<<<< HEAD
    FAKE_IoTHubTransport_Register,        /*pfIotHubTransport_Register IoTHubTransport_Register;          */
=======
    FAKE_IoTHubTransport_Register,      /*pfIotHubTransport_Register IoTHubTransport_Register;          */
>>>>>>> 22c25091
    FAKE_IoTHubTransport_Unregister,    /*pfIotHubTransport_Unregister IoTHubTransport_Unegister;       */
    FAKE_IoTHubTransport_Subscribe,     /*pfIoTHubTransport_Subscribe IoTHubTransport_Subscribe;        */
    FAKE_IoTHubTransport_Unsubscribe,   /*pfIoTHubTransport_Unsubscribe IoTHubTransport_Unsubscribe;    */
    FAKE_IoTHubTransport_DoWork,        /*pfIoTHubTransport_DoWork IoTHubTransport_DoWork;              */
    FAKE_IoTHubTransport_SetRetryPolicy,/*pfIoTHubTransport_SetRetryPolicy IoTHubTransport_SetRetryPolicy;*/
    FAKE_IoTHubTransport_GetSendStatus,  /*pfIoTHubTransport_GetSendStatus IoTHubTransport_GetSendStatus;*/
    FAKE_IotHubTransport_Subscribe_InputQueue, /*pfIoTHubTransport_Subscribe_InputQueue IoTHubTransport_Subscribe_InputQueue; */
    FAKE_IotHubTransport_Unsubscribe_InputQueue /*pfIoTHubTransport_Unsubscribe_InputQueue IoTHubTransport_Unsubscribe_InputQueue; */
};

static const TRANSPORT_PROVIDER* provideFAKE(void)
{
    return &FAKE_transport_provider;
}

#ifndef DONT_USE_UPLOADTOBLOB
static void my_FileUpload_GetData_Callback(IOTHUB_CLIENT_FILE_UPLOAD_RESULT result, unsigned char const ** data, size_t* size, void* context)
{
    (void)data;
    (void)size;
    (void)context;
    (void)result;
}
#endif /* DONT_USE_UPLOADTOBLOB */

#ifdef __cplusplus
extern "C"
{
#endif

    void real_DList_InitializeListHead(PDLIST_ENTRY listHead);
    int real_DList_IsListEmpty(const PDLIST_ENTRY listHead);
    void real_DList_InsertTailList(PDLIST_ENTRY listHead, PDLIST_ENTRY listEntry);
    void real_DList_InsertHeadList(PDLIST_ENTRY listHead, PDLIST_ENTRY listEntry);
    void real_DList_AppendTailList(PDLIST_ENTRY listHead, PDLIST_ENTRY ListToAppend);
    int real_DList_RemoveEntryList(PDLIST_ENTRY listEntry);
    PDLIST_ENTRY real_DList_RemoveHeadList(PDLIST_ENTRY listHead);

#ifdef __cplusplus
}
#endif

DEFINE_ENUM_STRINGS(UMOCK_C_ERROR_CODE, UMOCK_C_ERROR_CODE_VALUES)

static MESSAGE_CALLBACK_INFO* make_test_message_info(IOTHUB_MESSAGE_HANDLE message)
{
    MESSAGE_CALLBACK_INFO* result = (MESSAGE_CALLBACK_INFO*)malloc(sizeof(MESSAGE_CALLBACK_INFO));
    result->messageHandle = message;
    result->transportContext = NULL;

    return result;
}

static void destroy_test_message_info(MESSAGE_CALLBACK_INFO* oneMessageData)
{
    IoTHubMessage_Destroy(oneMessageData->messageHandle);
    free(oneMessageData->transportContext);
    free(oneMessageData);
}

static void on_umock_c_error(UMOCK_C_ERROR_CODE error_code)
{
    char temp_str[256];
    (void)snprintf(temp_str, sizeof(temp_str), "umock_c reported error :%s", ENUM_TO_STRING(UMOCK_C_ERROR_CODE, error_code));
    ASSERT_FAIL(temp_str);
}

BEGIN_TEST_SUITE(iothubclient_ll_ut)

TEST_SUITE_INITIALIZE(suite_init)
{
    int result;

    TEST_INITIALIZE_MEMORY_DEBUG(g_dllByDll);

    test_serialize_mutex = TEST_MUTEX_CREATE();
    ASSERT_IS_NOT_NULL(test_serialize_mutex);

    umock_c_init(on_umock_c_error);
    result = umocktypes_bool_register_types();
    ASSERT_ARE_EQUAL(int, 0, result);

    result = umocktypes_stdint_register_types();
    ASSERT_ARE_EQUAL(int, 0, result);

    REGISTER_UMOCK_ALIAS_TYPE(XIO_HANDLE, void*);
    REGISTER_UMOCK_ALIAS_TYPE(STRING_TOKENIZER_HANDLE, void*);
    REGISTER_UMOCK_ALIAS_TYPE(STRING_HANDLE, void*);
    REGISTER_UMOCK_ALIAS_TYPE(IOTHUB_CLIENT_LL_HANDLE, void*);
    REGISTER_UMOCK_ALIAS_TYPE(IOTHUB_CLIENT_CONFIRMATION_RESULT, int);
    REGISTER_UMOCK_ALIAS_TYPE(TICK_COUNTER_HANDLE, void*);
    REGISTER_UMOCK_ALIAS_TYPE(PDLIST_ENTRY, void*);
    REGISTER_UMOCK_ALIAS_TYPE(TRANSPORT_LL_HANDLE, void*);
    REGISTER_UMOCK_ALIAS_TYPE(IOTHUB_CLIENT_TRANSPORT_PROVIDER, void*);
    REGISTER_UMOCK_ALIAS_TYPE(IOTHUB_DEVICE_HANDLE, void*);
    REGISTER_UMOCK_ALIAS_TYPE(IOTHUB_MESSAGE_HANDLE, void*);
    REGISTER_UMOCK_ALIAS_TYPE(IOTHUB_DEVICE_TWIN_STATE, void*);
    REGISTER_UMOCK_ALIAS_TYPE(CONSTBUFFER_HANDLE, void*);
    REGISTER_UMOCK_ALIAS_TYPE(IOTHUB_IDENTITY_TYPE, void*);
    REGISTER_UMOCK_ALIAS_TYPE(BUFFER_HANDLE, void*);
    REGISTER_UMOCK_ALIAS_TYPE(METHOD_HANDLE, void*);
    REGISTER_UMOCK_ALIAS_TYPE(IOTHUB_AUTHORIZATION_HANDLE, void*);

    REGISTER_UMOCK_ALIAS_TYPE(IOTHUB_CLIENT_RESULT, int);
    REGISTER_UMOCK_ALIAS_TYPE(IOTHUBMESSAGE_DISPOSITION_RESULT, int);
    REGISTER_UMOCK_ALIAS_TYPE(IOTHUB_PROCESS_ITEM_RESULT, int);
    REGISTER_UMOCK_ALIAS_TYPE(IOTHUB_CLIENT_STATUS, int);
    REGISTER_UMOCK_ALIAS_TYPE(DEVICE_TWIN_UPDATE_STATE, int);
    REGISTER_UMOCK_ALIAS_TYPE(IOTHUB_CLIENT_CONNECTION_STATUS, int);
    REGISTER_UMOCK_ALIAS_TYPE(IOTHUB_CLIENT_CONNECTION_STATUS_REASON, int);
    REGISTER_UMOCK_ALIAS_TYPE(IOTHUB_CLIENT_RETRY_POLICY, int);
    REGISTER_UMOCK_ALIAS_TYPE(SINGLYLINKEDLIST_HANDLE, void*);
    REGISTER_UMOCK_ALIAS_TYPE(LIST_MATCH_FUNCTION, void*);
    REGISTER_UMOCK_ALIAS_TYPE(LIST_ITEM_HANDLE, void*);
    REGISTER_UMOCK_ALIAS_TYPE(LIST_ACTION_FUNCTION, void*);
    REGISTER_UMOCK_ALIAS_TYPE(LIST_CONDITION_FUNCTION, void*);

#ifndef DONT_USE_UPLOADTOBLOB
    REGISTER_UMOCK_ALIAS_TYPE(IOTHUB_CLIENT_LL_UPLOADTOBLOB_HANDLE, void*);
#endif // DONT_USE_UPLOADTOBLOB

    REGISTER_GLOBAL_MOCK_RETURN(IoTHubClient_GetVersionString, "version 1.0");

    REGISTER_GLOBAL_MOCK_RETURN(FAKE_IoTHubTransport_Subscribe_DeviceTwin, 0);
    REGISTER_GLOBAL_MOCK_FAIL_RETURN(FAKE_IoTHubTransport_Subscribe_DeviceTwin, __FAILURE__);

    REGISTER_GLOBAL_MOCK_FAIL_RETURN(FAKE_IoTHubTransport_ProcessItem, IOTHUB_PROCESS_OK);
    REGISTER_GLOBAL_MOCK_FAIL_RETURN(FAKE_IoTHubTransport_ProcessItem, IOTHUB_PROCESS_ERROR);

    REGISTER_GLOBAL_MOCK_HOOK(FAKE_IoTHubTransport_GetHostname, my_FAKE_IoTHubTransport_GetHostname);
    REGISTER_GLOBAL_MOCK_FAIL_RETURN(FAKE_IoTHubTransport_GetHostname, NULL);
    REGISTER_GLOBAL_MOCK_RETURN(FAKE_IoTHubTransport_SetOption, IOTHUB_CLIENT_OK);
    REGISTER_GLOBAL_MOCK_FAIL_RETURN(FAKE_IoTHubTransport_SetOption, IOTHUB_CLIENT_ERROR);
    REGISTER_GLOBAL_MOCK_RETURN(FAKE_IoTHubTransport_Create, TEST_TRANSPORT_LL_HANDLE);
    REGISTER_GLOBAL_MOCK_FAIL_RETURN(FAKE_IoTHubTransport_Create, NULL);
    REGISTER_GLOBAL_MOCK_HOOK(FAKE_IoTHubTransport_Register, my_FAKE_IoTHubTransport_Register);
    REGISTER_GLOBAL_MOCK_FAIL_RETURN(FAKE_IoTHubTransport_Register, NULL);
    REGISTER_GLOBAL_MOCK_HOOK(FAKE_IoTHubTransport_Unregister, my_FAKE_IoTHubTransport_Unregister);
    REGISTER_GLOBAL_MOCK_RETURN(FAKE_IoTHubTransport_Subscribe, 0);
    REGISTER_GLOBAL_MOCK_FAIL_RETURN(FAKE_IoTHubTransport_Subscribe, __FAILURE__);
    REGISTER_GLOBAL_MOCK_HOOK(FAKE_IoTHubTransport_SetRetryPolicy, my_FAKE_IoTHubTransport_SetRetryPolicy);
    REGISTER_GLOBAL_MOCK_FAIL_RETURN(FAKE_IoTHubTransport_SetRetryPolicy, __FAILURE__);
    REGISTER_GLOBAL_MOCK_HOOK(FAKE_IoTHubTransport_GetSendStatus, my_FAKE_IoTHubTransport_GetSendStatus);
    REGISTER_GLOBAL_MOCK_FAIL_RETURN(FAKE_IoTHubTransport_GetSendStatus, IOTHUB_CLIENT_ERROR);
    REGISTER_GLOBAL_MOCK_RETURN(FAKE_IoTHubTransport_Subscribe_DeviceMethod, 0);

    REGISTER_GLOBAL_MOCK_HOOK(FAKE_IotHubTransport_Subscribe_InputQueue, my_FAKE_IoTHubTransport_Common_Subscribe_InputQueue);
    REGISTER_GLOBAL_MOCK_FAIL_RETURN(FAKE_IotHubTransport_Subscribe_InputQueue, IOTHUB_CLIENT_ERROR);

    REGISTER_GLOBAL_MOCK_HOOK(FAKE_IotHubTransport_Unsubscribe_InputQueue, my_FAKE_IoTHubTransport_Common_Unsubscribe_InputQueue);

    REGISTER_GLOBAL_MOCK_FAIL_RETURN(FAKE_IoTHubTransport_Subscribe_DeviceMethod, __FAILURE__);
    REGISTER_GLOBAL_MOCK_RETURN(FAKE_IoTHubMessage_GetMessageId, "1");
    REGISTER_GLOBAL_MOCK_RETURN(FAKE_IoTHubTransport_SendMessageDisposition, IOTHUB_CLIENT_OK);
    REGISTER_GLOBAL_MOCK_FAIL_RETURN(FAKE_IoTHubTransport_SendMessageDisposition, IOTHUB_CLIENT_ERROR);

    REGISTER_GLOBAL_MOCK_HOOK(FAKE_IoTHubTransport_DeviceMethod_Response, my_FAKE_DeviceMethod_Response);
    REGISTER_GLOBAL_MOCK_FAIL_RETURN(FAKE_IoTHubTransport_DeviceMethod_Response, __FAILURE__);

#ifndef DONT_USE_UPLOADTOBLOB
    REGISTER_GLOBAL_MOCK_HOOK(IoTHubClient_LL_UploadToBlob_Create, my_IoTHubClient_LL_UploadToBlob_Create);
    REGISTER_GLOBAL_MOCK_FAIL_RETURN(IoTHubClient_LL_UploadToBlob_Create, NULL);
    REGISTER_GLOBAL_MOCK_HOOK(IoTHubClient_LL_UploadToBlob_Destroy, my_IoTHubClient_LL_UploadToBlob_Destroy);
    REGISTER_GLOBAL_MOCK_RETURN(IoTHubClient_LL_UploadToBlob_SetOption, IOTHUB_CLIENT_OK);
#endif

    REGISTER_GLOBAL_MOCK_RETURN(deviceMethodCallback, 200);

    REGISTER_GLOBAL_MOCK_RETURN(IoTHubMessage_CreateFromString, (IOTHUB_MESSAGE_HANDLE)0x44);
    REGISTER_GLOBAL_MOCK_RETURN(IoTHubMessage_Clone, (IOTHUB_MESSAGE_HANDLE)0x44);
    REGISTER_GLOBAL_MOCK_FAIL_RETURN(IoTHubMessage_Clone, NULL);

    REGISTER_GLOBAL_MOCK_RETURN(IoTHubMessage_SetOutputName, IOTHUB_MESSAGE_OK);
    REGISTER_GLOBAL_MOCK_FAIL_RETURN(IoTHubMessage_SetOutputName, IOTHUB_MESSAGE_ERROR);

    REGISTER_GLOBAL_MOCK_RETURN(IoTHubMessage_GetInputName, TEST_INPUT_NAME);
    REGISTER_GLOBAL_MOCK_FAIL_RETURN(IoTHubMessage_GetInputName, NULL);

    REGISTER_GLOBAL_MOCK_RETURN(IoTHubClient_Diagnostic_AddIfNecessary, 0);
    REGISTER_GLOBAL_MOCK_FAIL_RETURN(IoTHubClient_Diagnostic_AddIfNecessary, 100);

    REGISTER_GLOBAL_MOCK_HOOK(IoTHubClient_Auth_CreateFromDeviceAuth, my_IoTHubClient_Auth_CreateFromDeviceAuth);
    REGISTER_GLOBAL_MOCK_FAIL_RETURN(IoTHubClient_Auth_CreateFromDeviceAuth, NULL);

    REGISTER_GLOBAL_MOCK_RETURN(get_time, (time_t)TEST_TIME_VALUE);

    REGISTER_GLOBAL_MOCK_HOOK(gballoc_malloc, my_gballoc_malloc);
    REGISTER_GLOBAL_MOCK_FAIL_RETURN(gballoc_malloc, NULL);
    REGISTER_GLOBAL_MOCK_HOOK(gballoc_free, my_gballoc_free);

    REGISTER_GLOBAL_MOCK_HOOK(STRING_new, my_STRING_new);
    REGISTER_GLOBAL_MOCK_FAIL_RETURN(STRING_new, NULL);
    REGISTER_GLOBAL_MOCK_HOOK(STRING_construct, my_STRING_construct);
    REGISTER_GLOBAL_MOCK_FAIL_RETURN(STRING_construct, NULL);
    REGISTER_GLOBAL_MOCK_HOOK(STRING_concat_with_STRING, m_STRING_concat_with_STRING);
    REGISTER_GLOBAL_MOCK_RETURN(STRING_c_str, TEST_STRING_VALUE);
    REGISTER_GLOBAL_MOCK_HOOK(STRING_clone, my_STRING_clone);
    REGISTER_GLOBAL_MOCK_FAIL_RETURN(STRING_clone, NULL);
    REGISTER_GLOBAL_MOCK_HOOK(STRING_delete, my_STRING_delete);

    REGISTER_GLOBAL_MOCK_RETURN(BUFFER_build, 0);
    REGISTER_GLOBAL_MOCK_FAIL_RETURN(BUFFER_build, __FAILURE__);

    REGISTER_GLOBAL_MOCK_HOOK(CONSTBUFFER_Create, my_CONSTBUFFER_Create);
    REGISTER_GLOBAL_MOCK_FAIL_RETURN(CONSTBUFFER_Create, NULL);

    REGISTER_GLOBAL_MOCK_HOOK(CONSTBUFFER_Destroy, my_CONSTBUFFER_Destroy);

    REGISTER_GLOBAL_MOCK_HOOK(STRING_TOKENIZER_create, my_STRING_TOKENIZER_create);
    REGISTER_GLOBAL_MOCK_FAIL_RETURN(STRING_TOKENIZER_create, NULL);
    REGISTER_GLOBAL_MOCK_HOOK(STRING_TOKENIZER_get_next_token, my_STRING_TOKENIZER_get_next_token);
    REGISTER_GLOBAL_MOCK_FAIL_RETURN(STRING_TOKENIZER_get_next_token, __FAILURE__);
    REGISTER_GLOBAL_MOCK_HOOK(STRING_TOKENIZER_destroy, my_STRING_TOKENIZER_destroy);

    REGISTER_GLOBAL_MOCK_HOOK(tickcounter_create, my_tickcounter_create);
    REGISTER_GLOBAL_MOCK_FAIL_RETURN(tickcounter_create, NULL);
    REGISTER_GLOBAL_MOCK_HOOK(tickcounter_destroy, my_tickcounter_destroy);

    REGISTER_GLOBAL_MOCK_HOOK(tickcounter_get_current_ms, my_tickcounter_get_current_ms);
    REGISTER_GLOBAL_MOCK_FAIL_RETURN(tickcounter_get_current_ms, __FAILURE__);

    REGISTER_GLOBAL_MOCK_HOOK(DList_InitializeListHead, real_DList_InitializeListHead);
    REGISTER_GLOBAL_MOCK_HOOK(DList_IsListEmpty, real_DList_IsListEmpty);
    REGISTER_GLOBAL_MOCK_HOOK(DList_InsertTailList, real_DList_InsertTailList);
    REGISTER_GLOBAL_MOCK_HOOK(DList_InsertHeadList, real_DList_InsertHeadList);
    REGISTER_GLOBAL_MOCK_HOOK(DList_AppendTailList, real_DList_AppendTailList);
    REGISTER_GLOBAL_MOCK_HOOK(DList_RemoveEntryList, real_DList_RemoveEntryList);
    REGISTER_GLOBAL_MOCK_HOOK(DList_RemoveHeadList, real_DList_RemoveHeadList);

    REGISTER_GLOBAL_MOCK_RETURN(test_message_callback_async, IOTHUBMESSAGE_ACCEPTED);
    REGISTER_GLOBAL_MOCK_RETURN(messageCallback, IOTHUBMESSAGE_ACCEPTED);
    REGISTER_GLOBAL_MOCK_RETURN(messageCallbackEx, true);

    REGISTER_GLOBAL_MOCK_HOOK(IoTHubClient_Auth_Create, my_IoTHubClient_Auth_Create);
    REGISTER_GLOBAL_MOCK_FAIL_RETURN(IoTHubClient_Auth_Create, NULL);

    REGISTER_GLOBAL_MOCK_HOOK(IoTHubClient_Auth_Destroy, my_IoTHubClient_Auth_Destroy);

    REGISTER_GLOBAL_MOCK_HOOK(platform_get_platform_info, my_plafrom_get_platform_info);

    REGISTER_GLOBAL_MOCK_HOOK(singlylinkedlist_create, real_singlylinkedlist_create);
    REGISTER_GLOBAL_MOCK_HOOK(singlylinkedlist_destroy, real_singlylinkedlist_destroy);
    REGISTER_GLOBAL_MOCK_HOOK(singlylinkedlist_add, real_singlylinkedlist_add);
    REGISTER_GLOBAL_MOCK_HOOK(singlylinkedlist_get_head_item, real_singlylinkedlist_get_head_item);
    REGISTER_GLOBAL_MOCK_HOOK(singlylinkedlist_remove, real_singlylinkedlist_remove);
    REGISTER_GLOBAL_MOCK_HOOK(singlylinkedlist_item_get_value, real_singlylinkedlist_item_get_value);
    REGISTER_GLOBAL_MOCK_HOOK(singlylinkedlist_get_next_item, real_singlylinkedlist_get_next_item);
    REGISTER_GLOBAL_MOCK_HOOK(singlylinkedlist_find, real_singlylinkedlist_find);
    REGISTER_GLOBAL_MOCK_HOOK(singlylinkedlist_foreach, real_singlylinkedlist_foreach);
    REGISTER_GLOBAL_MOCK_HOOK(singlylinkedlist_remove_if, real_singlylinkedlist_remove_if);

}

TEST_SUITE_CLEANUP(suite_cleanup)
{
    umock_c_deinit();
    TEST_MUTEX_DESTROY(test_serialize_mutex);
    TEST_DEINITIALIZE_MEMORY_DEBUG(g_dllByDll);
}

TEST_FUNCTION_INITIALIZE(method_init)
{
    TEST_MUTEX_ACQUIRE(test_serialize_mutex);
    umock_c_reset_all_calls();
    g_fail_string_construct_sprintf = false;
    g_fail_platform_get_platform_info = false;
    g_fail_string_concat_with_string = false;
}

TEST_FUNCTION_CLEANUP(TestMethodCleanup)
{
    TEST_MUTEX_RELEASE(test_serialize_mutex);
}

static int should_skip_index(size_t current_index, const size_t skip_array[], size_t length)
{
    int result = 0;
    for (size_t index = 0; index < length; index++)
    {
        if (current_index == skip_array[index])
        {
            result = __FAILURE__;
            break;
        }
    }
    return result;
}

static void setup_iothubclient_ll_create_mocks(bool use_device_config)
{
    STRICT_EXPECTED_CALL(platform_get_platform_info());
    STRICT_EXPECTED_CALL(STRING_c_str(IGNORED_PTR_ARG));
    STRICT_EXPECTED_CALL(STRING_delete(IGNORED_PTR_ARG));
    STRICT_EXPECTED_CALL(gballoc_malloc(IGNORED_NUM_ARG));

    if (use_device_config)
    {
        STRICT_EXPECTED_CALL(IoTHubClient_Auth_CreateFromDeviceAuth(IGNORED_PTR_ARG));
        //STRICT_EXPECTED_CALL(gballoc_free(IGNORED_PTR_ARG));
        //STRICT_EXPECTED_CALL(STRING_delete(IGNORED_PTR_ARG));
    }
    else
    {
        STRICT_EXPECTED_CALL(IoTHubClient_Auth_Create(IGNORED_PTR_ARG, IGNORED_PTR_ARG, IGNORED_PTR_ARG, IGNORED_PTR_ARG));
    }
        STRICT_EXPECTED_CALL(FAKE_IoTHubTransport_Create(IGNORED_PTR_ARG));
#ifndef DONT_USE_UPLOADTOBLOB
        STRICT_EXPECTED_CALL(IoTHubClient_LL_UploadToBlob_Create(IGNORED_PTR_ARG));
#endif /*DONT_USE_UPLOADTOBLOB*/

        STRICT_EXPECTED_CALL(tickcounter_create());
        STRICT_EXPECTED_CALL(DList_InitializeListHead(IGNORED_PTR_ARG));
        STRICT_EXPECTED_CALL(DList_InitializeListHead(IGNORED_PTR_ARG));
        STRICT_EXPECTED_CALL(DList_InitializeListHead(IGNORED_PTR_ARG));
        STRICT_EXPECTED_CALL(FAKE_IoTHubTransport_Register(IGNORED_PTR_ARG, IGNORED_PTR_ARG, IGNORED_PTR_ARG, IGNORED_PTR_ARG));
        STRICT_EXPECTED_CALL(FAKE_IoTHubTransport_SetRetryPolicy(IGNORED_PTR_ARG, TEST_RETRY_POLICY, 0));
}

static void setup_iothubclient_ll_sendreportedstate_mocks()
{
    STRICT_EXPECTED_CALL(gballoc_malloc(IGNORED_NUM_ARG));
    STRICT_EXPECTED_CALL(CONSTBUFFER_Create(TEST_REPORTED_STATE, TEST_REPORTED_SIZE));

    STRICT_EXPECTED_CALL(tickcounter_get_current_ms(IGNORED_PTR_ARG, IGNORED_PTR_ARG)) /*_DoWork will ask "what's the time"*/
        .IgnoreAllArguments();

    STRICT_EXPECTED_CALL(FAKE_IoTHubTransport_Subscribe_DeviceTwin(IGNORED_PTR_ARG))
        .IgnoreArgument(1);

    STRICT_EXPECTED_CALL(DList_InsertTailList(IGNORED_PTR_ARG, IGNORED_PTR_ARG))
        .IgnoreArgument(1)
        .IgnoreArgument(2);
}

static void setup_iothubclient_ll_sendeventasync_mocks(bool invoke_tickcounter)
{
    STRICT_EXPECTED_CALL(gballoc_malloc(IGNORED_NUM_ARG))
        .IgnoreArgument(1);

    if (invoke_tickcounter)
    {
        STRICT_EXPECTED_CALL(tickcounter_get_current_ms(IGNORED_PTR_ARG, IGNORED_PTR_ARG))
            .IgnoreArgument(1)
            .IgnoreArgument(2);
    }

    STRICT_EXPECTED_CALL(IoTHubMessage_Clone(IGNORED_PTR_ARG))
        .IgnoreArgument(1);

    STRICT_EXPECTED_CALL(IoTHubClient_Diagnostic_AddIfNecessary(IGNORED_PTR_ARG, IGNORED_PTR_ARG))
        .IgnoreArgument(1)
        .IgnoreArgument(2);

    STRICT_EXPECTED_CALL(DList_InsertTailList(IGNORED_PTR_ARG, IGNORED_PTR_ARG))
        .IgnoreArgument(1)
        .IgnoreArgument(2);
}

static void setup_iothubclient_ll_createfromconnectionstring_2_mocks(const char* device_token, bool provisioning)
{
    STRICT_EXPECTED_CALL(gballoc_malloc(IGNORED_NUM_ARG)).IgnoreArgument_size();

    STRICT_EXPECTED_CALL(STRING_construct(IGNORED_NUM_ARG)).IgnoreArgument_psz();
    STRICT_EXPECTED_CALL(STRING_TOKENIZER_create(IGNORED_PTR_ARG)).IgnoreArgument_handle();
    STRICT_EXPECTED_CALL(STRING_new());
    STRICT_EXPECTED_CALL(STRING_new());
    STRICT_EXPECTED_CALL(STRING_new());
    STRICT_EXPECTED_CALL(STRING_new());

    /* loop 1 */
    EXPECTED_CALL(STRING_TOKENIZER_get_next_token(TEST_STRING_TOKENIZER_HANDLE, TEST_STRING_HANDLE, IGNORED_PTR_ARG));
    EXPECTED_CALL(STRING_TOKENIZER_get_next_token(TEST_STRING_TOKENIZER_HANDLE, TEST_STRING_HANDLE, IGNORED_PTR_ARG));
    STRICT_EXPECTED_CALL(STRING_c_str(IGNORED_PTR_ARG)).IgnoreArgument_handle().SetReturn(TEST_HOSTNAME_TOKEN);
    EXPECTED_CALL(STRING_TOKENIZER_create(IGNORED_PTR_ARG));
    EXPECTED_CALL(STRING_TOKENIZER_get_next_token(TEST_STRING_TOKENIZER_HANDLE, IGNORED_PTR_ARG, IGNORED_PTR_ARG));
    EXPECTED_CALL(STRING_c_str(IGNORED_PTR_ARG));
    EXPECTED_CALL(STRING_TOKENIZER_get_next_token(TEST_STRING_TOKENIZER_HANDLE, IGNORED_PTR_ARG, IGNORED_PTR_ARG));
    STRICT_EXPECTED_CALL(STRING_c_str(IGNORED_PTR_ARG))
        .IgnoreArgument_handle();
    EXPECTED_CALL(STRING_TOKENIZER_destroy(IGNORED_PTR_ARG));

    /* loop 2 */
    EXPECTED_CALL(STRING_TOKENIZER_get_next_token(TEST_STRING_TOKENIZER_HANDLE, TEST_STRING_HANDLE, IGNORED_PTR_ARG));
    EXPECTED_CALL(STRING_TOKENIZER_get_next_token(TEST_STRING_TOKENIZER_HANDLE, TEST_STRING_HANDLE, IGNORED_PTR_ARG));
    STRICT_EXPECTED_CALL(STRING_c_str(IGNORED_PTR_ARG)).IgnoreArgument_handle().SetReturn(TEST_DEVICEID_TOKEN);
    STRICT_EXPECTED_CALL(STRING_clone(IGNORED_PTR_ARG)).IgnoreArgument(1);  // 20
    STRICT_EXPECTED_CALL(STRING_c_str(IGNORED_PTR_ARG)).IgnoreArgument_handle();

    /* loop 3*/
    EXPECTED_CALL(STRING_TOKENIZER_get_next_token(TEST_STRING_TOKENIZER_HANDLE, TEST_STRING_HANDLE, IGNORED_PTR_ARG));
    EXPECTED_CALL(STRING_TOKENIZER_get_next_token(TEST_STRING_TOKENIZER_HANDLE, TEST_STRING_HANDLE, IGNORED_PTR_ARG));
    STRICT_EXPECTED_CALL(STRING_c_str(IGNORED_PTR_ARG)).IgnoreArgument_handle().SetReturn(device_token);
    STRICT_EXPECTED_CALL(STRING_c_str(IGNORED_PTR_ARG)).IgnoreArgument_handle().SetReturn("true");

    /* loop exit */
    EXPECTED_CALL(STRING_TOKENIZER_get_next_token(TEST_STRING_TOKENIZER_HANDLE, TEST_STRING_HANDLE, IGNORED_PTR_ARG))
        .SetReturn(1);

    STRICT_EXPECTED_CALL(STRING_c_str(IGNORED_PTR_ARG)).IgnoreArgument_handle().SetReturn(NULL);

    setup_iothubclient_ll_create_mocks(provisioning);

    EXPECTED_CALL(STRING_delete(IGNORED_PTR_ARG));
    EXPECTED_CALL(STRING_delete(IGNORED_PTR_ARG));
    EXPECTED_CALL(STRING_delete(IGNORED_PTR_ARG));
    EXPECTED_CALL(STRING_delete(IGNORED_PTR_ARG));
    EXPECTED_CALL(STRING_delete(IGNORED_PTR_ARG));
    EXPECTED_CALL(STRING_delete(IGNORED_PTR_ARG));

    EXPECTED_CALL(STRING_TOKENIZER_destroy(IGNORED_PTR_ARG));

    STRICT_EXPECTED_CALL(gballoc_free(IGNORED_NUM_ARG)).IgnoreArgument_ptr();
}

static void setup_iothubclient_ll_createfromconnectionstring_mocks(const char* device_token, const char* token_value)
{
    STRICT_EXPECTED_CALL(gballoc_malloc(IGNORED_NUM_ARG)).IgnoreArgument_size();

    STRICT_EXPECTED_CALL(STRING_construct(IGNORED_NUM_ARG)).IgnoreArgument_psz();
    STRICT_EXPECTED_CALL(STRING_TOKENIZER_create(IGNORED_PTR_ARG)).IgnoreArgument_handle();
    STRICT_EXPECTED_CALL(STRING_new());
    STRICT_EXPECTED_CALL(STRING_new());
    STRICT_EXPECTED_CALL(STRING_new());
    STRICT_EXPECTED_CALL(STRING_new());

    /* loop 1 */
    EXPECTED_CALL(STRING_TOKENIZER_get_next_token(TEST_STRING_TOKENIZER_HANDLE, TEST_STRING_HANDLE, IGNORED_PTR_ARG));
    EXPECTED_CALL(STRING_TOKENIZER_get_next_token(TEST_STRING_TOKENIZER_HANDLE, TEST_STRING_HANDLE, IGNORED_PTR_ARG));
    STRICT_EXPECTED_CALL(STRING_c_str(IGNORED_PTR_ARG)).IgnoreArgument_handle().SetReturn(TEST_HOSTNAME_TOKEN);
    EXPECTED_CALL(STRING_TOKENIZER_create(IGNORED_PTR_ARG));
    EXPECTED_CALL(STRING_TOKENIZER_get_next_token(TEST_STRING_TOKENIZER_HANDLE, IGNORED_PTR_ARG, IGNORED_PTR_ARG));
    EXPECTED_CALL(STRING_c_str(IGNORED_PTR_ARG));
    EXPECTED_CALL(STRING_TOKENIZER_get_next_token(TEST_STRING_TOKENIZER_HANDLE, IGNORED_PTR_ARG, IGNORED_PTR_ARG));
    STRICT_EXPECTED_CALL(STRING_c_str(IGNORED_PTR_ARG))
        .IgnoreArgument_handle();
    EXPECTED_CALL(STRING_TOKENIZER_destroy(IGNORED_PTR_ARG));

    /* loop 2 */
    EXPECTED_CALL(STRING_TOKENIZER_get_next_token(TEST_STRING_TOKENIZER_HANDLE, TEST_STRING_HANDLE, IGNORED_PTR_ARG));
    EXPECTED_CALL(STRING_TOKENIZER_get_next_token(TEST_STRING_TOKENIZER_HANDLE, TEST_STRING_HANDLE, IGNORED_PTR_ARG));
    STRICT_EXPECTED_CALL(STRING_c_str(IGNORED_PTR_ARG)).IgnoreArgument_handle().SetReturn(TEST_DEVICEID_TOKEN);
    STRICT_EXPECTED_CALL(STRING_clone(IGNORED_PTR_ARG)).IgnoreArgument(1);  // 20
    STRICT_EXPECTED_CALL(STRING_c_str(IGNORED_PTR_ARG)).IgnoreArgument_handle();

    /* loop 3*/
    EXPECTED_CALL(STRING_TOKENIZER_get_next_token(TEST_STRING_TOKENIZER_HANDLE, TEST_STRING_HANDLE, IGNORED_PTR_ARG));
    EXPECTED_CALL(STRING_TOKENIZER_get_next_token(TEST_STRING_TOKENIZER_HANDLE, TEST_STRING_HANDLE, IGNORED_PTR_ARG));
    STRICT_EXPECTED_CALL(STRING_c_str(IGNORED_PTR_ARG)).IgnoreArgument_handle().SetReturn(device_token);
    STRICT_EXPECTED_CALL(STRING_clone(IGNORED_PTR_ARG)).IgnoreArgument(1);
    STRICT_EXPECTED_CALL(STRING_c_str(IGNORED_PTR_ARG)).IgnoreArgument_handle().SetReturn(token_value);

    /* loop exit */
    EXPECTED_CALL(STRING_TOKENIZER_get_next_token(TEST_STRING_TOKENIZER_HANDLE, TEST_STRING_HANDLE, IGNORED_PTR_ARG))
        .SetReturn(1); // 27

    STRICT_EXPECTED_CALL(STRING_c_str(IGNORED_PTR_ARG)).IgnoreArgument_handle().SetReturn(NULL);

    setup_iothubclient_ll_create_mocks(false);

    EXPECTED_CALL(STRING_delete(IGNORED_PTR_ARG)); // 38
    EXPECTED_CALL(STRING_delete(IGNORED_PTR_ARG));
    EXPECTED_CALL(STRING_delete(IGNORED_PTR_ARG));
    EXPECTED_CALL(STRING_delete(IGNORED_PTR_ARG));
    EXPECTED_CALL(STRING_delete(IGNORED_PTR_ARG));
    EXPECTED_CALL(STRING_delete(IGNORED_PTR_ARG));
    EXPECTED_CALL(STRING_delete(IGNORED_PTR_ARG));

    EXPECTED_CALL(STRING_TOKENIZER_destroy(IGNORED_PTR_ARG));

    STRICT_EXPECTED_CALL(gballoc_free(IGNORED_NUM_ARG)).IgnoreArgument_ptr();
}

/*Tests_SRS_IOTHUBCLIENT_LL_12_004: [IoTHubClient_LL_CreateFromConnectionString shall allocate IOTHUB_CLIENT_CONFIG structure] */
/*Tests_SRS_IOTHUBCLIENT_LL_12_006: [IoTHubClient_LL_CreateFromConnectionString shall verify the existence of the following Key/Value pairs in the connection string: HostName, DeviceId, SharedAccessKey, SharedAccessSignature or x509, ModuleId]  */
/*Tests_SRS_IOTHUBCLIENT_LL_03_010: [IoTHubClient_LL_CreateFromConnectionString shall return NULL if both a deviceKey & a deviceSasToken are specified.] */
/*Tests_SRS_IOTHUBCLIENT_LL_12_013: [If the parsing failed IoTHubClient_LL_CreateFromConnectionString returns NULL]  */
/*Tests_SRS_IOTHUBCLIENT_LL_12_014: [If either of key is missing or x509 is not set to "true" then IoTHubClient_LL_CreateFromConnectionString returns NULL ]*/
/*Tests_SRS_IOTHUBCLIENT_LL_12_016: [IoTHubClient_LL_CreateFromConnectionString shall return NULL if IoTHubClient_LL_Create call fails] */
/*Tests_SRS_IOTHUBCLIENT_LL_02_093: [ If creating the IOTHUB_CLIENT_LL_UPLOADTOBLOB_HANDLE fails then IoTHubClient_LL_CreateFromConnectionString shall fail and return NULL. ]*/
/*Tests_SRS_IOTHUBCLIENT_LL_12_014: [If either of key is missing or x509 is not set to "true" then IoTHubClient_LL_CreateFromConnectionString returns NULL ]*/
/* Tests_SRS_IOTHUBCLIENT_LL_12_009: [IoTHubClient_LL_CreateFromConnectionString shall split the value of HostName to Name and Suffix using the first "." as a separator] */
/* Tests_SRS_IOTHUBCLIENT_LL_12_015: [If the string split failed, IoTHubClient_LL_CreateFromConnectionString returns NULL ] */
TEST_FUNCTION(IoTHubClient_LL_CreateFromConnectionString_with_DeviceKey_fail)
{
    int negativeTestsInitResult = umock_c_negative_tests_init();
    ASSERT_ARE_EQUAL(int, 0, negativeTestsInitResult);

    //arrange
    setup_iothubclient_ll_createfromconnectionstring_mocks(TEST_DEVICEKEY_TOKEN, TEST_STRING_VALUE);

    umock_c_negative_tests_snapshot();

    // act
<<<<<<< HEAD
    size_t calls_cannot_fail[] = { 0, 10, 13, 15, 16, 19, 21, 24, 26, 27, 28, 30, 31, 37, 38, 39, 42, 43, 44, 45, 46, 47, 48, 49, 50 };
=======
    size_t calls_cannot_fail[] = { 9, 15, 18, 23, 26, 28, 29, 35, 36, 37, 40, 41, 42, 43, 44, 45, 46, 47, 48 };
>>>>>>> 22c25091
    size_t count = umock_c_negative_tests_call_count();
    for (size_t index = 0; index < count; index++)
    {
        if (should_skip_index(index, calls_cannot_fail, sizeof(calls_cannot_fail) / sizeof(calls_cannot_fail[0])) != 0)
        {
            continue;
        }

        umock_c_negative_tests_reset();
        umock_c_negative_tests_fail_call(index);

        char tmp_msg[128];
        sprintf(tmp_msg, "IoTHubClient_LL_CreateFromConnectionString failure in test %zu/%zu", index, count);

        //act
        IOTHUB_CLIENT_LL_HANDLE result = IoTHubClient_LL_CreateFromConnectionString(TEST_CHAR, provideFAKE);

        ///assert
        ASSERT_IS_NULL_WITH_MSG(result, tmp_msg);
    }

    ///cleanup
    umock_c_negative_tests_deinit();
}

/* Tests_SRS_IOTHUBCLIENT_LL_02_092: [ IoTHubClient_LL_CreateFomConnectionString shall create a IOTHUB_CLIENT_LL_UPLOADTOBLOB_HANDLE from IOTHUB_CLIENT_CONFIG. ]*/
/* Tests_SRS_IOTHUBCLIENT_LL_12_011: [IoTHubClient_LL_CreateFromConnectionString shall call into the IoTHubClient_LL_Create API with the current structure and returns with the return value of it] */
/* Tests_SRS_IOTHUBCLIENT_LL_12_010: [IoTHubClient_LL_CreateFromConnectionString shall fill up the IOTHUB_CLIENT_CONFIG structure using the following mapping: iotHubName = Name, iotHubSuffix = Suffix, deviceId = DeviceId, deviceKey = SharedAccessKey or deviceSasToken = SharedAccessSignature] */
/* Tests_SRS_IOTHUBCLIENT_LL_04_002: [If it does not, it shall pass the protocolGatewayHostName NULL.] */
TEST_FUNCTION(IoTHubClient_LL_CreateFromConnectionString_with_DeviceKey_succeeds)
{
    //arrange
    setup_iothubclient_ll_createfromconnectionstring_mocks(TEST_DEVICEKEY_TOKEN, TEST_STRING_VALUE);

    //act
    IOTHUB_CLIENT_LL_HANDLE result = IoTHubClient_LL_CreateFromConnectionString(TEST_CHAR, provideFAKE);

    ///assert
    ASSERT_IS_NOT_NULL(result);
    ASSERT_ARE_EQUAL(char_ptr, umock_c_get_expected_calls(), umock_c_get_actual_calls());

    ///cleanup
    IoTHubClient_LL_Destroy(result);
}

TEST_FUNCTION(IoTHubClient_LL_CreateFromConnectionString_with_provisioning_succeeds)
{
    //arrange
    setup_iothubclient_ll_createfromconnectionstring_2_mocks(TEST_PROVISIONING_TOKEN, true);

    //act
    IOTHUB_CLIENT_LL_HANDLE result = IoTHubClient_LL_CreateFromConnectionString(TEST_CHAR, provideFAKE);

    //assert
    ASSERT_IS_NOT_NULL(result);
    ASSERT_ARE_EQUAL(char_ptr, umock_c_get_expected_calls(), umock_c_get_actual_calls());

    //cleanup
    IoTHubClient_LL_Destroy(result);
}

/* Tests_SRS_IOTHUBCLIENT_LL_12_011: [IoTHubClient_LL_CreateFromConnectionString shall call into the IoTHubClient_LL_Create API with the current structure and returns with the return value of it] */
/* Tests_SRS_IOTHUBCLIENT_LL_12_010: [IoTHubClient_LL_CreateFromConnectionString shall fill up the IOTHUB_CLIENT_CONFIG structure using the following mapping: iotHubName = Name, iotHubSuffix = Suffix, deviceId = DeviceId, deviceKey = SharedAccessKey or deviceSasToken = SharedAccessSignature] */
/* Tests_SRS_IOTHUBCLIENT_LL_02_092: [ IoTHubClient_LL_CreateFomConnectionString shall create a IOTHUB_CLIENT_LL_UPLOADTOBLOB_HANDLE from IOTHUB_CLIENT_CONFIG. ]*/
TEST_FUNCTION(IoTHubClient_LL_CreateFromConnectionString_with_DeviceSasToken_succeeds)
{
    //arrange
    setup_iothubclient_ll_createfromconnectionstring_mocks(TEST_DEVICESAS_TOKEN, TEST_STRING_VALUE);

    //act
    IOTHUB_CLIENT_LL_HANDLE result = IoTHubClient_LL_CreateFromConnectionString(TEST_CHAR, provideFAKE);

    ///assert
    ASSERT_ARE_NOT_EQUAL(void_ptr, NULL, result);
    ASSERT_ARE_EQUAL(char_ptr, umock_c_get_expected_calls(), umock_c_get_actual_calls());

    ///cleanup
    IoTHubClient_LL_Destroy(result);
}

/* Tests_SRS_IOTHUBCLIENT_LL_04_001: [IoTHubClient_LL_CreateFromConnectionString shall verify the existence of key/value pair GatewayHostName. If it does exist it shall pass the value to IoTHubClient_LL_Create API.] */
TEST_FUNCTION(IoTHubClient_LL_CreateFromConnectionString_withGatewayHostName_succeeds)
{
    //arrange
    STRICT_EXPECTED_CALL(gballoc_malloc(IGNORED_NUM_ARG)).IgnoreArgument_size();

    STRICT_EXPECTED_CALL(STRING_construct(IGNORED_NUM_ARG)).IgnoreArgument_psz();
    STRICT_EXPECTED_CALL(STRING_TOKENIZER_create(IGNORED_PTR_ARG)).IgnoreArgument_handle();
    STRICT_EXPECTED_CALL(STRING_new());
    STRICT_EXPECTED_CALL(STRING_new());
    STRICT_EXPECTED_CALL(STRING_new());
    STRICT_EXPECTED_CALL(STRING_new());

    /* loop 1 */
    EXPECTED_CALL(STRING_TOKENIZER_get_next_token(TEST_STRING_TOKENIZER_HANDLE, TEST_STRING_HANDLE, IGNORED_PTR_ARG));
    EXPECTED_CALL(STRING_TOKENIZER_get_next_token(TEST_STRING_TOKENIZER_HANDLE, TEST_STRING_HANDLE, IGNORED_PTR_ARG));
    STRICT_EXPECTED_CALL(STRING_c_str(IGNORED_PTR_ARG)).IgnoreArgument_handle().SetReturn(TEST_HOSTNAME_TOKEN);
    EXPECTED_CALL(STRING_TOKENIZER_create(IGNORED_PTR_ARG));
    EXPECTED_CALL(STRING_TOKENIZER_get_next_token(TEST_STRING_TOKENIZER_HANDLE, IGNORED_PTR_ARG, IGNORED_PTR_ARG));
    EXPECTED_CALL(STRING_c_str(IGNORED_PTR_ARG));
    EXPECTED_CALL(STRING_TOKENIZER_get_next_token(TEST_STRING_TOKENIZER_HANDLE, IGNORED_PTR_ARG, IGNORED_PTR_ARG));
    STRICT_EXPECTED_CALL(STRING_c_str(IGNORED_PTR_ARG))
        .IgnoreArgument_handle();
    EXPECTED_CALL(STRING_TOKENIZER_destroy(IGNORED_PTR_ARG));

    /* loop 2 */
    EXPECTED_CALL(STRING_TOKENIZER_get_next_token(TEST_STRING_TOKENIZER_HANDLE, TEST_STRING_HANDLE, IGNORED_PTR_ARG));
    EXPECTED_CALL(STRING_TOKENIZER_get_next_token(TEST_STRING_TOKENIZER_HANDLE, TEST_STRING_HANDLE, IGNORED_PTR_ARG));
    STRICT_EXPECTED_CALL(STRING_c_str(IGNORED_PTR_ARG)).IgnoreArgument_handle().SetReturn(TEST_DEVICEID_TOKEN);
    STRICT_EXPECTED_CALL(STRING_clone(IGNORED_PTR_ARG)).IgnoreArgument(1);  // 20
    STRICT_EXPECTED_CALL(STRING_c_str(IGNORED_PTR_ARG)).IgnoreArgument_handle();

    /* loop 3*/
    EXPECTED_CALL(STRING_TOKENIZER_get_next_token(TEST_STRING_TOKENIZER_HANDLE, TEST_STRING_HANDLE, IGNORED_PTR_ARG));
    EXPECTED_CALL(STRING_TOKENIZER_get_next_token(TEST_STRING_TOKENIZER_HANDLE, TEST_STRING_HANDLE, IGNORED_PTR_ARG));
    STRICT_EXPECTED_CALL(STRING_c_str(IGNORED_PTR_ARG)).IgnoreArgument_handle().SetReturn(TEST_DEVICEKEY_TOKEN);
    STRICT_EXPECTED_CALL(STRING_clone(IGNORED_PTR_ARG)).IgnoreArgument(1);
    STRICT_EXPECTED_CALL(STRING_c_str(IGNORED_PTR_ARG)).IgnoreArgument_handle();

    /* loop 4*/
    EXPECTED_CALL(STRING_TOKENIZER_get_next_token(TEST_STRING_TOKENIZER_HANDLE, TEST_STRING_HANDLE, IGNORED_PTR_ARG))
        .SetReturn(0);
    EXPECTED_CALL(STRING_TOKENIZER_get_next_token(TEST_STRING_TOKENIZER_HANDLE, TEST_STRING_HANDLE, IGNORED_PTR_ARG))
        .SetReturn(0);
    STRICT_EXPECTED_CALL(STRING_c_str(IGNORED_PTR_ARG)).IgnoreArgument_handle().SetReturn(TEST_PROTOCOL_GATEWAY_HOST_NAME_TOKEN);
    STRICT_EXPECTED_CALL(STRING_clone(IGNORED_PTR_ARG)).IgnoreArgument(1);
    STRICT_EXPECTED_CALL(STRING_c_str(IGNORED_PTR_ARG)).IgnoreArgument_handle();

    /* loop exit */
    EXPECTED_CALL(STRING_TOKENIZER_get_next_token(TEST_STRING_TOKENIZER_HANDLE, TEST_STRING_HANDLE, IGNORED_PTR_ARG))
        .SetReturn(1); // 27

    STRICT_EXPECTED_CALL(STRING_c_str(IGNORED_PTR_ARG)).IgnoreArgument_handle().SetReturn(NULL);
    setup_iothubclient_ll_create_mocks(false);

    EXPECTED_CALL(STRING_delete(IGNORED_PTR_ARG)); // 36
    EXPECTED_CALL(STRING_delete(IGNORED_PTR_ARG));
    EXPECTED_CALL(STRING_delete(IGNORED_PTR_ARG));
    EXPECTED_CALL(STRING_delete(IGNORED_PTR_ARG));
    EXPECTED_CALL(STRING_delete(IGNORED_PTR_ARG));
    EXPECTED_CALL(STRING_delete(IGNORED_PTR_ARG));
    EXPECTED_CALL(STRING_delete(IGNORED_PTR_ARG));
    EXPECTED_CALL(STRING_delete(IGNORED_PTR_ARG));

    EXPECTED_CALL(STRING_TOKENIZER_destroy(IGNORED_PTR_ARG));

    STRICT_EXPECTED_CALL(gballoc_free(IGNORED_NUM_ARG)).IgnoreArgument_ptr();

    //act
    IOTHUB_CLIENT_LL_HANDLE result = IoTHubClient_LL_CreateFromConnectionString(TEST_CHAR, provideFAKE);

    ///assert
    ASSERT_IS_NOT_NULL(result);
    ASSERT_ARE_EQUAL(char_ptr, umock_c_get_expected_calls(), umock_c_get_actual_calls());

    ///cleanup
    IoTHubClient_LL_Destroy(result);
}


/*Tests_SRS_IOTHUBCLIENT_LL_12_003: [IoTHubClient_LL_CreateFromConnectionString shall verify the input parameters and if any of them NULL then return NULL] */
TEST_FUNCTION(IoTHubClient_LL_CreateFromConnectionString_if_input_parameter_connectionString_is_NULL_then_return_NULL)
{
    //arrange

    //act
    IOTHUB_CLIENT_LL_HANDLE result = IoTHubClient_LL_CreateFromConnectionString(NULL, provideFAKE);

    ///assert
    ASSERT_IS_NULL(result);
    ASSERT_ARE_EQUAL(char_ptr, umock_c_get_expected_calls(), umock_c_get_actual_calls());

    ///cleanup
    IoTHubClient_LL_Destroy(result);
}

/*Tests_SRS_IOTHUBCLIENT_LL_12_003: [IoTHubClient_LL_CreateFromConnectionString shall return NULL if any of the input parameter is NULL] */
TEST_FUNCTION(IoTHubClient_LL_CreateFromConnectionString_if_input_parameter_protocol_is_NULL_then_return_NULL)
{
    //arrange

    //act
    IOTHUB_CLIENT_LL_HANDLE result = IoTHubClient_LL_CreateFromConnectionString(TEST_CHAR, NULL);

    ///assert
    ASSERT_ARE_EQUAL(void_ptr, NULL, result);
    ASSERT_ARE_EQUAL(char_ptr, umock_c_get_expected_calls(), umock_c_get_actual_calls());

    ///cleanup
    IoTHubClient_LL_Destroy(result);
}

/*Tests_SRS_IOTHUBCLIENT_LL_12_014: [If either of key is missing or x509 is not set to "true" then IoTHubClient_LL_CreateFromConnectionString returns NULL ]*/
TEST_FUNCTION(IoTHubClient_LL_CreateFromConnectionString_with_x509_true_succeeds)
{
    //arrange
    setup_iothubclient_ll_createfromconnectionstring_2_mocks(TEST_X509, false);

    //act
    IOTHUB_CLIENT_LL_HANDLE result = IoTHubClient_LL_CreateFromConnectionString(TEST_CHAR, provideFAKE);

    //assert
    ASSERT_IS_NOT_NULL(result);
    ASSERT_ARE_EQUAL(char_ptr, umock_c_get_expected_calls(), umock_c_get_actual_calls());

    //cleanup
    IoTHubClient_LL_Destroy(result);

}

/*Tests_SRS_IOTHUBCLIENT_LL_12_014: [If either of key is missing or x509 is not set to "true" then IoTHubClient_LL_CreateFromConnectionString returns NULL ]*/
TEST_FUNCTION(IoTHubClient_LL_CreateFromConnectionString_with_x509_test_string_fails)
{
    //arrange
    STRICT_EXPECTED_CALL(gballoc_malloc(IGNORED_NUM_ARG)).IgnoreArgument_size();

    STRICT_EXPECTED_CALL(STRING_construct(IGNORED_NUM_ARG)).IgnoreArgument_psz();
    STRICT_EXPECTED_CALL(STRING_TOKENIZER_create(IGNORED_PTR_ARG)).IgnoreArgument_handle();
    STRICT_EXPECTED_CALL(STRING_new());
    STRICT_EXPECTED_CALL(STRING_new());
    STRICT_EXPECTED_CALL(STRING_new());
    STRICT_EXPECTED_CALL(STRING_new());

    /* loop 1 */
    EXPECTED_CALL(STRING_TOKENIZER_get_next_token(TEST_STRING_TOKENIZER_HANDLE, TEST_STRING_HANDLE, IGNORED_PTR_ARG));
    EXPECTED_CALL(STRING_TOKENIZER_get_next_token(TEST_STRING_TOKENIZER_HANDLE, TEST_STRING_HANDLE, IGNORED_PTR_ARG));
    STRICT_EXPECTED_CALL(STRING_c_str(IGNORED_PTR_ARG)).IgnoreArgument_handle().SetReturn(TEST_HOSTNAME_TOKEN);
    EXPECTED_CALL(STRING_TOKENIZER_create(IGNORED_PTR_ARG));
    EXPECTED_CALL(STRING_TOKENIZER_get_next_token(TEST_STRING_TOKENIZER_HANDLE, IGNORED_PTR_ARG, IGNORED_PTR_ARG));
    EXPECTED_CALL(STRING_c_str(IGNORED_PTR_ARG));
    EXPECTED_CALL(STRING_TOKENIZER_get_next_token(TEST_STRING_TOKENIZER_HANDLE, IGNORED_PTR_ARG, IGNORED_PTR_ARG));
    STRICT_EXPECTED_CALL(STRING_c_str(IGNORED_PTR_ARG))
        .IgnoreArgument_handle();
    EXPECTED_CALL(STRING_TOKENIZER_destroy(IGNORED_PTR_ARG));

    /* loop 2 */
    EXPECTED_CALL(STRING_TOKENIZER_get_next_token(TEST_STRING_TOKENIZER_HANDLE, TEST_STRING_HANDLE, IGNORED_PTR_ARG));
    EXPECTED_CALL(STRING_TOKENIZER_get_next_token(TEST_STRING_TOKENIZER_HANDLE, TEST_STRING_HANDLE, IGNORED_PTR_ARG));
    STRICT_EXPECTED_CALL(STRING_c_str(IGNORED_PTR_ARG)).IgnoreArgument_handle().SetReturn(TEST_DEVICEID_TOKEN);
    STRICT_EXPECTED_CALL(STRING_clone(IGNORED_PTR_ARG)).IgnoreArgument(1);  // 20
    STRICT_EXPECTED_CALL(STRING_c_str(IGNORED_PTR_ARG)).IgnoreArgument_handle();

    /* loop 3*/
    EXPECTED_CALL(STRING_TOKENIZER_get_next_token(TEST_STRING_TOKENIZER_HANDLE, TEST_STRING_HANDLE, IGNORED_PTR_ARG));
    EXPECTED_CALL(STRING_TOKENIZER_get_next_token(TEST_STRING_TOKENIZER_HANDLE, TEST_STRING_HANDLE, IGNORED_PTR_ARG));
    STRICT_EXPECTED_CALL(STRING_c_str(IGNORED_PTR_ARG)).IgnoreArgument_handle().SetReturn(TEST_X509);
    /* loop exit */
    STRICT_EXPECTED_CALL(STRING_c_str(IGNORED_PTR_ARG)).IgnoreArgument_handle().SetReturn(TEST_STRING_VALUE);

    EXPECTED_CALL(STRING_delete(IGNORED_PTR_ARG)); // 36
    EXPECTED_CALL(STRING_delete(IGNORED_PTR_ARG));
    EXPECTED_CALL(STRING_delete(IGNORED_PTR_ARG));
    EXPECTED_CALL(STRING_delete(IGNORED_PTR_ARG));
    EXPECTED_CALL(STRING_delete(IGNORED_PTR_ARG));
    EXPECTED_CALL(STRING_delete(IGNORED_PTR_ARG));

    EXPECTED_CALL(STRING_TOKENIZER_destroy(IGNORED_PTR_ARG));

    STRICT_EXPECTED_CALL(gballoc_free(IGNORED_NUM_ARG)).IgnoreArgument_ptr();

    //act
    IOTHUB_CLIENT_LL_HANDLE result = IoTHubClient_LL_CreateFromConnectionString(TEST_CHAR, provideFAKE);

    //assert
    ASSERT_IS_NULL(result);
    ASSERT_ARE_EQUAL(char_ptr, umock_c_get_expected_calls(), umock_c_get_actual_calls());

    //cleanup
    IoTHubClient_LL_Destroy(result);

}


/*Tests_SRS_IOTHUBCLIENT_LL_31_126: [IoTHubClient_LL_CreateFromConnectionString shall optionally parse ModuleId, if present.] */
TEST_FUNCTION(IoTHubClient_LL_CreateFromConnectionString_with_ModuleId_succeeds)
{
    //arrange
#ifndef NO_LOGGING
    STRICT_EXPECTED_CALL(IoTHubClient_GetVersionString());
#endif

    STRICT_EXPECTED_CALL(gballoc_malloc(IGNORED_NUM_ARG)).IgnoreArgument_size();

    STRICT_EXPECTED_CALL(STRING_construct(IGNORED_NUM_ARG)).IgnoreArgument_psz();
    STRICT_EXPECTED_CALL(STRING_TOKENIZER_create(IGNORED_PTR_ARG)).IgnoreArgument_handle();
    STRICT_EXPECTED_CALL(STRING_new());
    STRICT_EXPECTED_CALL(STRING_new());
    STRICT_EXPECTED_CALL(STRING_new());
    STRICT_EXPECTED_CALL(STRING_new());

    /* loop 1 */
    EXPECTED_CALL(STRING_TOKENIZER_get_next_token(TEST_STRING_TOKENIZER_HANDLE, TEST_STRING_HANDLE, IGNORED_PTR_ARG));
    EXPECTED_CALL(STRING_TOKENIZER_get_next_token(TEST_STRING_TOKENIZER_HANDLE, TEST_STRING_HANDLE, IGNORED_PTR_ARG));
    STRICT_EXPECTED_CALL(STRING_c_str(IGNORED_PTR_ARG)).IgnoreArgument_handle().SetReturn(TEST_HOSTNAME_TOKEN);
    EXPECTED_CALL(STRING_TOKENIZER_create(IGNORED_PTR_ARG));
    EXPECTED_CALL(STRING_TOKENIZER_get_next_token(TEST_STRING_TOKENIZER_HANDLE, IGNORED_PTR_ARG, IGNORED_PTR_ARG));
    EXPECTED_CALL(STRING_c_str(IGNORED_PTR_ARG));
    EXPECTED_CALL(STRING_TOKENIZER_get_next_token(TEST_STRING_TOKENIZER_HANDLE, IGNORED_PTR_ARG, IGNORED_PTR_ARG));
    STRICT_EXPECTED_CALL(STRING_c_str(IGNORED_PTR_ARG))
        .IgnoreArgument_handle();
    EXPECTED_CALL(STRING_TOKENIZER_destroy(IGNORED_PTR_ARG));

    /* loop 2 */
    EXPECTED_CALL(STRING_TOKENIZER_get_next_token(TEST_STRING_TOKENIZER_HANDLE, TEST_STRING_HANDLE, IGNORED_PTR_ARG));
    EXPECTED_CALL(STRING_TOKENIZER_get_next_token(TEST_STRING_TOKENIZER_HANDLE, TEST_STRING_HANDLE, IGNORED_PTR_ARG));
    STRICT_EXPECTED_CALL(STRING_c_str(IGNORED_PTR_ARG)).IgnoreArgument_handle().SetReturn(TEST_DEVICEID_TOKEN);
    STRICT_EXPECTED_CALL(STRING_clone(IGNORED_PTR_ARG)).IgnoreArgument(1);  // 20
    STRICT_EXPECTED_CALL(STRING_c_str(IGNORED_PTR_ARG)).IgnoreArgument_handle();

    /* loop 3*/
    EXPECTED_CALL(STRING_TOKENIZER_get_next_token(TEST_STRING_TOKENIZER_HANDLE, TEST_STRING_HANDLE, IGNORED_PTR_ARG));
    EXPECTED_CALL(STRING_TOKENIZER_get_next_token(TEST_STRING_TOKENIZER_HANDLE, TEST_STRING_HANDLE, IGNORED_PTR_ARG));
    STRICT_EXPECTED_CALL(STRING_c_str(IGNORED_PTR_ARG)).IgnoreArgument_handle().SetReturn(TEST_DEVICEKEY_TOKEN);
    STRICT_EXPECTED_CALL(STRING_clone(IGNORED_PTR_ARG)).IgnoreArgument(1);
    STRICT_EXPECTED_CALL(STRING_c_str(IGNORED_PTR_ARG)).IgnoreArgument_handle();

    /* loop 4*/
    EXPECTED_CALL(STRING_TOKENIZER_get_next_token(TEST_STRING_TOKENIZER_HANDLE, TEST_STRING_HANDLE, IGNORED_PTR_ARG))
        .SetReturn(0);
    EXPECTED_CALL(STRING_TOKENIZER_get_next_token(TEST_STRING_TOKENIZER_HANDLE, TEST_STRING_HANDLE, IGNORED_PTR_ARG))
        .SetReturn(0);
    STRICT_EXPECTED_CALL(STRING_c_str(IGNORED_PTR_ARG)).IgnoreArgument_handle().SetReturn(TEST_MODULE_ID_TOKEN);
    STRICT_EXPECTED_CALL(STRING_clone(IGNORED_PTR_ARG)).IgnoreArgument(1);

    /* loop exit */
    EXPECTED_CALL(STRING_TOKENIZER_get_next_token(TEST_STRING_TOKENIZER_HANDLE, TEST_STRING_HANDLE, IGNORED_PTR_ARG))
        .SetReturn(1); // 33

    STRICT_EXPECTED_CALL(STRING_c_str(IGNORED_PTR_ARG)).IgnoreArgument_handle().SetReturn(TEST_MODULE_ID_TOKEN);

    setup_iothubclient_ll_create_mocks(false);

    EXPECTED_CALL(STRING_delete(IGNORED_PTR_ARG));
    EXPECTED_CALL(STRING_delete(IGNORED_PTR_ARG));
    EXPECTED_CALL(STRING_delete(IGNORED_PTR_ARG));
    EXPECTED_CALL(STRING_delete(IGNORED_PTR_ARG));
    EXPECTED_CALL(STRING_delete(IGNORED_PTR_ARG));
    EXPECTED_CALL(STRING_delete(IGNORED_PTR_ARG));
    EXPECTED_CALL(STRING_delete(IGNORED_PTR_ARG));
    EXPECTED_CALL(STRING_delete(IGNORED_PTR_ARG));

    EXPECTED_CALL(STRING_TOKENIZER_destroy(IGNORED_PTR_ARG));

    STRICT_EXPECTED_CALL(gballoc_free(IGNORED_NUM_ARG)).IgnoreArgument_ptr();

    //act
    IOTHUB_CLIENT_LL_HANDLE result = IoTHubClient_LL_CreateFromConnectionString(TEST_CHAR, provideFAKE);

    //assert
    ASSERT_IS_NOT_NULL(result);
    ASSERT_ARE_EQUAL(char_ptr, umock_c_get_expected_calls(), umock_c_get_actual_calls());

    //cleanup
    IoTHubClient_LL_Destroy(result);

}


/*Tests_SRS_IOTHUBCLIENT_LL_02_001: [IoTHubClient_LL_Create shall return NULL if config parameter is NULL or protocol field is NULL.]*/
TEST_FUNCTION(IoTHubClient_LL_Create_with_NULL_parameter_fails)
{
    // arrange

    // act
    IOTHUB_CLIENT_LL_HANDLE result = IoTHubClient_LL_Create(NULL);

    // assert
    ASSERT_ARE_EQUAL(void_ptr, NULL, result);
}

/*Tests_SRS_IOTHUBCLIENT_LL_02_001: [IoTHubClient_LL_Create shall return NULL if config parameter is NULL or protocol field is NULL.]*/
TEST_FUNCTION(IoTHubClient_LL_Create_with_NULL_protocol_fails)
{
    // arrange

    // act
    IOTHUB_CLIENT_LL_HANDLE result = IoTHubClient_LL_Create(&TEST_CONFIG_NULL_protocol);

    // assert
    ASSERT_ARE_EQUAL(void_ptr, NULL, result);
}

/*Tests_SRS_IOTHUBCLIENT_LL_02_094: [IoTHubClient_LL_Create shall create a IOTHUB_CLIENT_LL_UPLOADTOBLOB_HANDLE from IOTHUB_CLIENT_CONFIG. ]*/
/*Tests_SRS_IOTHUBCLIENT_LL_02_045: [Otherwise IoTHubClient_LL_Create shall create a new TICK_COUNTER_HANDLE ]*/
/*Tests_SRS_IOTHUBCLIENT_LL_02_004: [Otherwise IoTHubClient_LL_Create shall initialize a new DLIST (further called "waitingToSend") containing records with fields of the following types: IOTHUB_MESSAGE_HANDLE, IOTHUB_CLIENT_EVENT_CONFIRMATION_CALLBACK, void*.]*/
/*Tests_SRS_IOTHUBCLIENT_LL_02_006: [IoTHubClient_LL_Create shall populate a structure of type IOTHUBTRANSPORT_CONFIG with the information from config parameter and the previous DLIST and shall pass that to the underlying layer _Create function.]*/
/*Tests_SRS_IOTHUBCLIENT_LL_02_008: [Otherwise, IoTHubClient_LL_Create shall succeed and return a non-NULL handle.] */
/*Tests_SRS_IOTHUBCLIENT_LL_17_008: [IoTHubClient_LL_Create shall call the transport _Register function with the deviceId, DeviceKey and waitingToSend list.] */
/*Tests_SRS_IOTHUBCLIENT_LL_07_029: [IoTHubClient_LL_Create shall create the Auth module with the device_key, device_id, deviceSasToken, and/or module_id values ] */
TEST_FUNCTION(IoTHubClient_LL_Create_suceeds)
{
    //arrange
    IOTHUB_DEVICE_CONFIG device;
    device.deviceId = TEST_CONFIG.deviceId;
    device.deviceKey = TEST_CONFIG.deviceKey;
    device.deviceSasToken = NULL;

    setup_iothubclient_ll_create_mocks(false);

    //act
    IOTHUB_CLIENT_LL_HANDLE result = IoTHubClient_LL_Create(&TEST_CONFIG);

    ///assert
    ASSERT_ARE_NOT_EQUAL(void_ptr, NULL, result);
    ASSERT_ARE_EQUAL(char_ptr, umock_c_get_expected_calls(), umock_c_get_actual_calls());

    //cleanup
    IoTHubClient_LL_Destroy(result);
}

/*Tests_SRS_IOTHUBCLIENT_LL_17_009: [If the _Register function fails, this function shall fail and return NULL.]*/
/*Tests_SRS_IOTHUBCLIENT_LL_02_004: [Otherwise IoTHubClient_LL_Create shall initialize a new DLIST (further called "waitingToSend") containing records with fields of the following types: IOTHUB_MESSAGE_HANDLE, IOTHUB_CLIENT_EVENT_CONFIRMATION_CALLBACK, void*.]*/
/*Tests_SRS_IOTHUBCLIENT_LL_02_006: [IoTHubClient_LL_Create shall populate a structure of type IOTHUBTRANSPORT_CONFIG with the information from config parameter and the previous DLIST and shall pass that to the underlying layer _Create function.]*/
/*Tests_SRS_IOTHUBCLIENT_LL_02_007: [If the underlaying layer _Create function fails them IoTHubClient_LL_Create shall fail and return NULL.]*/
/*Tests_SRS_IOTHUBCLIENT_LL_02_046: [ If creating the TICK_COUNTER_HANDLE fails then IoTHubClient_LL_Create shall fail and return NULL. ]*/
/*Tests_SRS_IOTHUBCLIENT_LL_02_095: [ If creating the IOTHUB_CLIENT_LL_UPLOADTOBLOB_HANDLE fails then IoTHubClient_LL_Create shall fail and return NULL. ]*/
TEST_FUNCTION(IoTHubClient_LL_Create_fail)
{
    int negativeTestsInitResult = umock_c_negative_tests_init();
    ASSERT_ARE_EQUAL(int, 0, negativeTestsInitResult);

    IOTHUB_DEVICE_CONFIG device;
    device.deviceId = TEST_CONFIG.deviceId;
    device.deviceKey = TEST_CONFIG.deviceKey;
    device.deviceSasToken = NULL;
    umock_c_reset_all_calls();

    setup_iothubclient_ll_create_mocks(false);

    umock_c_negative_tests_snapshot();

    // act
    size_t calls_cannot_fail[] = { 1, 2, 8, 9, 10 };
    size_t count = umock_c_negative_tests_call_count();
    for (size_t index = 0; index < count; index++)
    {
        if (should_skip_index(index, calls_cannot_fail, sizeof(calls_cannot_fail) / sizeof(calls_cannot_fail[0])) != 0)
        {
            continue;
        }

        umock_c_negative_tests_reset();
        umock_c_negative_tests_fail_call(index);

        char tmp_msg[64];
        sprintf(tmp_msg, "IoTHubClient_LL_Create failure in test %zu/%zu", index, count);

        IOTHUB_CLIENT_LL_HANDLE result = IoTHubClient_LL_Create(&TEST_CONFIG);

        //assert
        ASSERT_ARE_EQUAL_WITH_MSG(void_ptr, NULL, result, tmp_msg);
    }

    // cleanup
    umock_c_negative_tests_deinit();
}

/*Tests_SRS_IOTHUBCLIENT_LL_17_001: [IoTHubClient_LL_CreateWithTransport shall return NULL if config parameter is NULL, or protocol field is NULL or transportHandle is NULL.]*/
TEST_FUNCTION(IoTHubClient_LL_CreateWithTransport_null_config_fails)
{
    IOTHUB_CLIENT_LL_HANDLE result = IoTHubClient_LL_CreateWithTransport(NULL);

    ASSERT_IS_NULL(result);
}

/*Tests_SRS_IOTHUBCLIENT_LL_17_001: [IoTHubClient_LL_CreateWithTransport shall return NULL if config parameter is NULL, or protocol field is NULL or transportHandle is NULL.]*/
TEST_FUNCTION(IoTHubClient_LL_CreateWithTransport_null_protocol_fails)
{
    IOTHUB_CLIENT_LL_HANDLE result = IoTHubClient_LL_CreateWithTransport(&TEST_DEVICE_CONFIG_null_protocol);

    ASSERT_IS_NULL(result);
}

/*Tests_SRS_IOTHUBCLIENT_LL_17_001: [IoTHubClient_LL_CreateWithTransport shall return NULL if config parameter is NULL, or protocol field is NULL or transportHandle is NULL.]*/
TEST_FUNCTION(IoTHubClient_LL_CreateWithTransport_null_transportHandle_fails)
{
    IOTHUB_CLIENT_LL_HANDLE result = IoTHubClient_LL_CreateWithTransport(&TEST_DEVICE_CONFIG_null_handle);

    ASSERT_IS_NULL(result);
}

/*Tests_SRS_IOTHUBCLIENT_LL_02_098: [ IoTHubClient_LL_CreateWithTransport shall fail and return NULL if both config->deviceKey AND config->deviceSasToken are NULL. ]*/
TEST_FUNCTION(IoTHubClient_LL_CreateWithTransport_with_NULL_deviceKey_AND_NULL_sas_token_fails)
{
    IOTHUB_CLIENT_LL_HANDLE result = IoTHubClient_LL_CreateWithTransport(&TEST_DEVICE_CONFIG_NULL_device_key_NULL_sas_token);

    ASSERT_IS_NULL(result);
}

/*Tests_SRS_IOTHUBCLIENT_LL_17_002: [IoTHubClient_LL_CreateWithTransport shall allocate data for the IOTHUB_CLIENT_LL_HANDLE.] */
/*Tests_SRS_IOTHUBCLIENT_LL_02_096: [ IoTHubClient_LL_CreateWithTransport shall create the data structures needed to instantiate a IOTHUB_CLIENT_LL_UPLOADTOBLOB_HANDLE. ]*/
/*Tests_SRS_IOTHUBCLIENT_LL_02_047: [ IoTHubClient_LL_CreateWithTransport shall create a TICK_COUNTER_HANDLE. ]*/
/*Tests_SRS_IOTHUBCLIENT_LL_17_004: [IoTHubClient_LL_CreateWithTransport shall initialize a new DLIST (further called "waitingToSend") containing records with fields of the following types: IOTHUB_MESSAGE_HANDLE, IOTHUB_CLIENT_EVENT_CONFIRMATION_CALLBACK, void*.] */
/*Tests_SRS_IOTHUBCLIENT_LL_17_006: [IoTHubClient_LL_CreateWithTransport shall call the transport _Register function with the deviceId, DeviceKey and waitingToSend list.]*/
TEST_FUNCTION(IoTHubClient_LL_CreateWithTransport_Succeeds)
{
    //arrange
    IOTHUB_DEVICE_CONFIG device;
    device.deviceId = TEST_DEVICE_CONFIG.deviceId;
    device.deviceKey = TEST_DEVICE_CONFIG.deviceKey;
    device.deviceSasToken = NULL;

    STRICT_EXPECTED_CALL(platform_get_platform_info());
    STRICT_EXPECTED_CALL(STRING_c_str(IGNORED_PTR_ARG));
    STRICT_EXPECTED_CALL(STRING_delete(IGNORED_PTR_ARG));
    STRICT_EXPECTED_CALL(gballoc_malloc(IGNORED_NUM_ARG));
    STRICT_EXPECTED_CALL(IoTHubClient_Auth_Create(IGNORED_PTR_ARG, IGNORED_PTR_ARG, IGNORED_PTR_ARG, IGNORED_PTR_ARG));
    STRICT_EXPECTED_CALL(FAKE_IoTHubTransport_GetHostname(IGNORED_PTR_ARG)); /*this is getting the hostname as STRING_HANDLE*/
    STRICT_EXPECTED_CALL(STRING_c_str(IGNORED_PTR_ARG)) /*this is getting the hostname as const char* */
        .SetReturn(TEST_HOSTNAME_VALUE);
    STRICT_EXPECTED_CALL(gballoc_malloc(IGNORED_NUM_ARG));
    STRICT_EXPECTED_CALL(gballoc_malloc(IGNORED_NUM_ARG));
    STRICT_EXPECTED_CALL(STRING_delete(IGNORED_PTR_ARG));
#ifndef DONT_USE_UPLOADTOBLOB
    STRICT_EXPECTED_CALL(IoTHubClient_LL_UploadToBlob_Create(IGNORED_PTR_ARG));
#endif /*DONT_USE_UPLOADTOBLOB*/
    STRICT_EXPECTED_CALL(tickcounter_create());
    STRICT_EXPECTED_CALL(DList_InitializeListHead(IGNORED_PTR_ARG))
        .IgnoreArgument(1);
    STRICT_EXPECTED_CALL(DList_InitializeListHead(IGNORED_PTR_ARG))
        .IgnoreArgument(1);
    STRICT_EXPECTED_CALL(DList_InitializeListHead(IGNORED_PTR_ARG))
        .IgnoreArgument(1);
    STRICT_EXPECTED_CALL(FAKE_IoTHubTransport_Register(IGNORED_PTR_ARG, IGNORED_PTR_ARG, IGNORED_PTR_ARG, IGNORED_PTR_ARG));
    STRICT_EXPECTED_CALL(FAKE_IoTHubTransport_SetRetryPolicy(IGNORED_PTR_ARG, TEST_RETRY_POLICY, 0));

    STRICT_EXPECTED_CALL(gballoc_free(IGNORED_PTR_ARG));
    STRICT_EXPECTED_CALL(gballoc_free(IGNORED_PTR_ARG));

    //act
    IOTHUB_CLIENT_LL_HANDLE result = IoTHubClient_LL_CreateWithTransport(&TEST_DEVICE_CONFIG);

    //assert
    ASSERT_IS_NOT_NULL(result);
    ASSERT_ARE_EQUAL(char_ptr, umock_c_get_expected_calls(), umock_c_get_actual_calls());

    //cleanup
    IoTHubClient_LL_Destroy(result);
}

#ifdef USE_PROV_MODULE
TEST_FUNCTION(IoTHubClient_LL_CreateFromDeviceAuth_URI_NULL_fail)
{
    //arrange

    //act
    IOTHUB_CLIENT_LL_HANDLE result = IoTHubClient_LL_CreateFromDeviceAuth(NULL, TEST_DEVICEID_TOKEN, provideFAKE);

    //assert
    ASSERT_IS_NULL(result);
    ASSERT_ARE_EQUAL(char_ptr, umock_c_get_expected_calls(), umock_c_get_actual_calls());

    //cleanup
}

TEST_FUNCTION(IoTHubClient_LL_CreateFromDeviceAuth_device_id_NULL_fail)
{
    //arrange

    //act
    IOTHUB_CLIENT_LL_HANDLE result = IoTHubClient_LL_CreateFromDeviceAuth(TEST_PROV_URI, NULL, provideFAKE);

    //assert
    ASSERT_IS_NULL(result);
    ASSERT_ARE_EQUAL(char_ptr, umock_c_get_expected_calls(), umock_c_get_actual_calls());

    //cleanup
}

TEST_FUNCTION(IoTHubClient_LL_CreateFromDeviceAuth_protocol_NULL_fail)
{
    //arrange

    //act
    IOTHUB_CLIENT_LL_HANDLE result = IoTHubClient_LL_CreateFromDeviceAuth(TEST_PROV_URI, TEST_DEVICEID_TOKEN, NULL);

    //assert
    ASSERT_IS_NULL(result);
    ASSERT_ARE_EQUAL(char_ptr, umock_c_get_expected_calls(), umock_c_get_actual_calls());

    //cleanup
}

TEST_FUNCTION(IoTHubClient_LL_CreateFromDeviceAuth_bad_uri_fail)
{
    //arrange
    STRICT_EXPECTED_CALL(gballoc_malloc(IGNORED_NUM_ARG));

    STRICT_EXPECTED_CALL(gballoc_free(IGNORED_PTR_ARG));
    STRICT_EXPECTED_CALL(gballoc_free(IGNORED_PTR_ARG));
    STRICT_EXPECTED_CALL(gballoc_free(IGNORED_PTR_ARG));

    //act
    IOTHUB_CLIENT_LL_HANDLE result = IoTHubClient_LL_CreateFromDeviceAuth(TEST_CHAR, TEST_DEVICEID_TOKEN, provideFAKE);

    //assert
    ASSERT_IS_NULL(result);
    ASSERT_ARE_EQUAL(char_ptr, umock_c_get_expected_calls(), umock_c_get_actual_calls());

    //cleanup
    IoTHubClient_LL_Destroy(result);
}

TEST_FUNCTION(IoTHubClient_LL_CreateFromDeviceAuth_Succeeds)
{
    //arrange
    STRICT_EXPECTED_CALL(gballoc_malloc(IGNORED_NUM_ARG));
    STRICT_EXPECTED_CALL(gballoc_malloc(IGNORED_NUM_ARG));
    STRICT_EXPECTED_CALL(gballoc_malloc(IGNORED_NUM_ARG));

    setup_iothubclient_ll_create_mocks(true);

    STRICT_EXPECTED_CALL(gballoc_free(IGNORED_PTR_ARG));
    STRICT_EXPECTED_CALL(gballoc_free(IGNORED_PTR_ARG));
    STRICT_EXPECTED_CALL(gballoc_free(IGNORED_PTR_ARG));

    //act
    IOTHUB_CLIENT_LL_HANDLE result = IoTHubClient_LL_CreateFromDeviceAuth(TEST_PROV_URI, TEST_DEVICEID_TOKEN, provideFAKE);

    //assert
    ASSERT_IS_NOT_NULL(result);
    ASSERT_ARE_EQUAL(char_ptr, umock_c_get_expected_calls(), umock_c_get_actual_calls());

    //cleanup
    IoTHubClient_LL_Destroy(result);
}
#endif

/*Tests_SRS_IOTHUBCLIENT_LL_17_003: [If allocation fails, the function shall fail and return NULL.]*/
/*Tests_SRS_IOTHUBCLIENT_LL_02_048: [ If creating the handle fails, then IoTHubClient_LL_CreateWithTransport shall fail and return NULL ]*/
/*Tests_SRS_IOTHUBCLIENT_LL_17_007: [If the _Register function fails, this function shall fail and return NULL.]*/
/*Tests_SRS_IOTHUBCLIENT_LL_02_097: [ If creating the data structures fails or instantiating the IOTHUB_CLIENT_LL_UPLOADTOBLOB_HANDLE fails then IoTHubClient_LL_CreateWithTransport shall fail and return NULL. ]*/

TEST_FUNCTION(IoTHubClient_LL_CreateWithTransport_fail)
{
    int negativeTestsInitResult = umock_c_negative_tests_init();
    ASSERT_ARE_EQUAL(int, 0, negativeTestsInitResult);

    //arrange
    IOTHUB_DEVICE_CONFIG device;
    device.deviceId = TEST_DEVICE_CONFIG.deviceId;
    device.deviceKey = TEST_DEVICE_CONFIG.deviceKey;
    device.deviceSasToken = NULL;

    setup_iothubclient_ll_create_mocks(true);

    //act
    umock_c_negative_tests_snapshot();

    // act
    size_t calls_cannot_fail[] = { 1, 2, 6, 9, 12, 13, 14, 17, 18 };

    size_t count = umock_c_negative_tests_call_count();
    for (size_t index = 0; index < count; index++)
    {
        if (should_skip_index(index, calls_cannot_fail, sizeof(calls_cannot_fail) / sizeof(calls_cannot_fail[0])) != 0)
        {
            continue;
        }

        umock_c_negative_tests_reset();
        umock_c_negative_tests_fail_call(index);

        char tmp_msg[64];
        sprintf(tmp_msg, "IoTHubClient_LL_CreateWithTransport failure in test %zu/%zu", index, count);

        IOTHUB_CLIENT_LL_HANDLE result = IoTHubClient_LL_CreateWithTransport(&TEST_DEVICE_CONFIG);

        //assert
        ASSERT_ARE_EQUAL_WITH_MSG(void_ptr, NULL, result, tmp_msg);
    }

    // cleanup
    umock_c_negative_tests_deinit();
}

// Tests_SRS_IOTHUBCLIENT_LL_09_010: [ If any failure occurs `IoTHubClient_LL_Create` shall destroy the `transportHandle` only if it has created it ]
TEST_FUNCTION(IoTHubClient_LL_CreateWithTransport_create_tickcounter_fails_shared_transport_is_not_destroyed)
{
    //arrange
    umock_c_reset_all_calls();
    STRICT_EXPECTED_CALL(platform_get_platform_info());
    STRICT_EXPECTED_CALL(STRING_c_str(IGNORED_PTR_ARG));
    STRICT_EXPECTED_CALL(STRING_delete(IGNORED_PTR_ARG));
    STRICT_EXPECTED_CALL(gballoc_malloc(IGNORED_NUM_ARG));

    STRICT_EXPECTED_CALL(IoTHubClient_Auth_Create(IGNORED_PTR_ARG, IGNORED_PTR_ARG, IGNORED_PTR_ARG, IGNORED_PTR_ARG));

    STRICT_EXPECTED_CALL(FAKE_IoTHubTransport_GetHostname(IGNORED_PTR_ARG)); /*this is getting the hostname as STRING_HANDLE*/
    STRICT_EXPECTED_CALL(STRING_c_str(IGNORED_PTR_ARG)) /*this is getting the hostname as const char* */
        .SetReturn(TEST_HOSTNAME_VALUE);
    STRICT_EXPECTED_CALL(gballoc_malloc(IGNORED_NUM_ARG));
    STRICT_EXPECTED_CALL(gballoc_malloc(IGNORED_NUM_ARG));
    STRICT_EXPECTED_CALL(STRING_delete(IGNORED_PTR_ARG));

#ifndef DONT_USE_UPLOADTOBLOB
    STRICT_EXPECTED_CALL(IoTHubClient_LL_UploadToBlob_Create(IGNORED_PTR_ARG));
#endif /*DONT_USE_UPLOADTOBLOB*/

    STRICT_EXPECTED_CALL(tickcounter_create())
        .SetReturn(NULL);

    // Failure cleanup calls
    // Note: not destroying the shared transport!
#ifndef DONT_USE_UPLOADTOBLOB
    STRICT_EXPECTED_CALL(IoTHubClient_LL_UploadToBlob_Destroy(IGNORED_PTR_ARG));
#endif /*DONT_USE_UPLOADTOBLOB*/
    STRICT_EXPECTED_CALL(IoTHubClient_Auth_Destroy(IGNORED_PTR_ARG));
    STRICT_EXPECTED_CALL(STRING_delete(IGNORED_PTR_ARG));
    STRICT_EXPECTED_CALL(free(IGNORED_PTR_ARG));

    STRICT_EXPECTED_CALL(gballoc_free(IGNORED_PTR_ARG));
    STRICT_EXPECTED_CALL(gballoc_free(IGNORED_PTR_ARG));

    //act
    IOTHUB_CLIENT_LL_HANDLE result = IoTHubClient_LL_CreateWithTransport(&TEST_DEVICE_CONFIG);

    //assert
    ASSERT_ARE_EQUAL(void_ptr, NULL, result);
    ASSERT_ARE_EQUAL(char_ptr, umock_c_get_expected_calls(), umock_c_get_actual_calls());

    //cleanup
}

// Tests_SRS_IOTHUBCLIENT_LL_09_010: [ If any failure occurs `IoTHubClient_LL_Create` shall destroy the `transportHandle` only if it has created it ]
TEST_FUNCTION(IoTHubClient_LL_CreateWithTransport_register_fails_shared_transport_is_not_destroyed)
{
    //arrange
    umock_c_reset_all_calls();
    STRICT_EXPECTED_CALL(platform_get_platform_info());
    STRICT_EXPECTED_CALL(STRING_c_str(IGNORED_PTR_ARG));
    STRICT_EXPECTED_CALL(STRING_delete(IGNORED_PTR_ARG));
    STRICT_EXPECTED_CALL(gballoc_malloc(IGNORED_NUM_ARG));

    STRICT_EXPECTED_CALL(IoTHubClient_Auth_Create(IGNORED_PTR_ARG, IGNORED_PTR_ARG, IGNORED_PTR_ARG, IGNORED_PTR_ARG));

    STRICT_EXPECTED_CALL(FAKE_IoTHubTransport_GetHostname(IGNORED_PTR_ARG)); /*this is getting the hostname as STRING_HANDLE*/
    STRICT_EXPECTED_CALL(STRING_c_str(IGNORED_PTR_ARG)) /*this is getting the hostname as const char* */
        .SetReturn(TEST_HOSTNAME_VALUE);
    STRICT_EXPECTED_CALL(gballoc_malloc(IGNORED_NUM_ARG));
    STRICT_EXPECTED_CALL(gballoc_malloc(IGNORED_NUM_ARG));
    STRICT_EXPECTED_CALL(STRING_delete(IGNORED_PTR_ARG));

#ifndef DONT_USE_UPLOADTOBLOB
    STRICT_EXPECTED_CALL(IoTHubClient_LL_UploadToBlob_Create(IGNORED_PTR_ARG));
#endif /*DONT_USE_UPLOADTOBLOB*/

    STRICT_EXPECTED_CALL(tickcounter_create());
    STRICT_EXPECTED_CALL(DList_InitializeListHead(IGNORED_PTR_ARG));
    STRICT_EXPECTED_CALL(DList_InitializeListHead(IGNORED_PTR_ARG));
    STRICT_EXPECTED_CALL(DList_InitializeListHead(IGNORED_PTR_ARG));
    STRICT_EXPECTED_CALL(FAKE_IoTHubTransport_Register(IGNORED_PTR_ARG, IGNORED_PTR_ARG, IGNORED_PTR_ARG, IGNORED_PTR_ARG))
        .SetReturn(NULL);

    // Failure cleanup calls
    STRICT_EXPECTED_CALL(IoTHubClient_Auth_Destroy(IGNORED_PTR_ARG));
    // Note: not destroying the shared transport!
#ifndef DONT_USE_UPLOADTOBLOB
    STRICT_EXPECTED_CALL(IoTHubClient_LL_UploadToBlob_Destroy(IGNORED_PTR_ARG));
#endif /*DONT_USE_UPLOADTOBLOB*/
    STRICT_EXPECTED_CALL(tickcounter_destroy(IGNORED_PTR_ARG));
    STRICT_EXPECTED_CALL(STRING_delete(IGNORED_PTR_ARG));
    STRICT_EXPECTED_CALL(free(IGNORED_PTR_ARG));

    STRICT_EXPECTED_CALL(gballoc_free(IGNORED_PTR_ARG));
    STRICT_EXPECTED_CALL(gballoc_free(IGNORED_PTR_ARG));

    //act
    IOTHUB_CLIENT_LL_HANDLE result = IoTHubClient_LL_CreateWithTransport(&TEST_DEVICE_CONFIG);

    ///assert
    ASSERT_ARE_EQUAL(void_ptr, NULL, result);
    ASSERT_ARE_EQUAL(char_ptr, umock_c_get_expected_calls(), umock_c_get_actual_calls());

    //cleanup
}

// Tests_SRS_IOTHUBCLIENT_LL_09_010: [ If any failure occurs `IoTHubClient_LL_Create` shall destroy the `transportHandle` only if it has created it ]
TEST_FUNCTION(IoTHubClient_LL_CreateWithTransport_set_retry_policy_fails_shared_transport_is_not_destroyed)
{
    //arrange
    umock_c_reset_all_calls();
    STRICT_EXPECTED_CALL(platform_get_platform_info());
    STRICT_EXPECTED_CALL(STRING_c_str(IGNORED_PTR_ARG));
    STRICT_EXPECTED_CALL(STRING_delete(IGNORED_PTR_ARG));
    STRICT_EXPECTED_CALL(gballoc_malloc(IGNORED_NUM_ARG));

    STRICT_EXPECTED_CALL(IoTHubClient_Auth_Create(IGNORED_PTR_ARG, IGNORED_PTR_ARG, IGNORED_PTR_ARG, IGNORED_PTR_ARG));

    STRICT_EXPECTED_CALL(FAKE_IoTHubTransport_GetHostname(IGNORED_PTR_ARG)); /*this is getting the hostname as STRING_HANDLE*/
    STRICT_EXPECTED_CALL(STRING_c_str(IGNORED_PTR_ARG)) /*this is getting the hostname as const char* */
        .SetReturn(TEST_HOSTNAME_VALUE);
    STRICT_EXPECTED_CALL(gballoc_malloc(IGNORED_NUM_ARG));
    STRICT_EXPECTED_CALL(gballoc_malloc(IGNORED_NUM_ARG));
    STRICT_EXPECTED_CALL(STRING_delete(IGNORED_PTR_ARG));

#ifndef DONT_USE_UPLOADTOBLOB
    STRICT_EXPECTED_CALL(IoTHubClient_LL_UploadToBlob_Create(IGNORED_PTR_ARG));
#endif /*DONT_USE_UPLOADTOBLOB*/

    STRICT_EXPECTED_CALL(tickcounter_create());
    STRICT_EXPECTED_CALL(DList_InitializeListHead(IGNORED_PTR_ARG));
    STRICT_EXPECTED_CALL(DList_InitializeListHead(IGNORED_PTR_ARG));
    STRICT_EXPECTED_CALL(DList_InitializeListHead(IGNORED_PTR_ARG));
    STRICT_EXPECTED_CALL(FAKE_IoTHubTransport_Register(IGNORED_PTR_ARG, IGNORED_PTR_ARG, IGNORED_PTR_ARG, IGNORED_PTR_ARG));
    STRICT_EXPECTED_CALL(FAKE_IoTHubTransport_SetRetryPolicy(IGNORED_PTR_ARG, TEST_RETRY_POLICY, 0))
        .SetReturn(IOTHUB_CLIENT_ERROR);

    // Failure cleanup calls
    STRICT_EXPECTED_CALL(FAKE_IoTHubTransport_Unregister(IGNORED_PTR_ARG));
    STRICT_EXPECTED_CALL(IoTHubClient_Auth_Destroy(IGNORED_PTR_ARG));
    // Note: not destroying the shared transport!
#ifndef DONT_USE_UPLOADTOBLOB
    STRICT_EXPECTED_CALL(IoTHubClient_LL_UploadToBlob_Destroy(IGNORED_PTR_ARG));
#endif /*DONT_USE_UPLOADTOBLOB*/
    STRICT_EXPECTED_CALL(tickcounter_destroy(IGNORED_PTR_ARG));
    STRICT_EXPECTED_CALL(STRING_delete(IGNORED_PTR_ARG));
    STRICT_EXPECTED_CALL(free(IGNORED_PTR_ARG));

    STRICT_EXPECTED_CALL(gballoc_free(IGNORED_PTR_ARG));
    STRICT_EXPECTED_CALL(gballoc_free(IGNORED_PTR_ARG));

    //act
    IOTHUB_CLIENT_LL_HANDLE result = IoTHubClient_LL_CreateWithTransport(&TEST_DEVICE_CONFIG);

    ///assert
    ASSERT_ARE_EQUAL(void_ptr, NULL, result);
    ASSERT_ARE_EQUAL(char_ptr, umock_c_get_expected_calls(), umock_c_get_actual_calls());

    //cleanup
}

/*Tests_SRS_IOTHUBCLIENT_LL_02_009: [IoTHubClient_LL_Destroy shall do nothing if parameter iotHubClientHandle is NULL.] */
TEST_FUNCTION(IoTHubClient_LL_Destroy_with_NULL_succeeds)
{
    //arrange

    //act
    IoTHubClient_LL_Destroy(NULL);

    //assert
    ASSERT_ARE_EQUAL(char_ptr, umock_c_get_expected_calls(), umock_c_get_actual_calls());
}

/*Tests_SRS_IOTHUBCLIENT_LL_02_010: [If iotHubClientHandle was not created by IoTHubClient_LL_CreateWithTransport, IoTHubClient_LL_Destroy  shall call the underlaying layer's _Destroy function.] */
/*Tests_SRS_IOTHUBCLIENT_LL_17_010: [IoTHubClient_LL_Destroy  shall call the underlaying layer's _Unregister function] */
/*Tests_SRS_IOTHUBCLIENT_LL_17_011: [IoTHubClient_LL_Destroy  shall free the resources allocated by IoTHubClient (if any).] */
TEST_FUNCTION(IoTHubClient_LL_Destroys_the_underlying_transport_succeeds)
{
    //arrange
    STRICT_EXPECTED_CALL(STRING_c_str(IGNORED_PTR_ARG))
        .IgnoreArgument(1)
        .SetReturn(TEST_HOSTNAME_VALUE);
    IOTHUB_CLIENT_LL_HANDLE handle = IoTHubClient_LL_Create(&TEST_CONFIG);
    umock_c_reset_all_calls();

    STRICT_EXPECTED_CALL(FAKE_IoTHubTransport_Unregister(IGNORED_PTR_ARG));
    STRICT_EXPECTED_CALL(FAKE_IoTHubTransport_Destroy(IGNORED_PTR_ARG));
    STRICT_EXPECTED_CALL(DList_RemoveHeadList(IGNORED_PTR_ARG));

    STRICT_EXPECTED_CALL(DList_RemoveHeadList(IGNORED_PTR_ARG));
    STRICT_EXPECTED_CALL(DList_RemoveHeadList(IGNORED_PTR_ARG));

    STRICT_EXPECTED_CALL(IoTHubClient_Auth_Destroy(IGNORED_PTR_ARG));
    STRICT_EXPECTED_CALL(tickcounter_destroy(IGNORED_PTR_ARG));

#ifndef DONT_USE_UPLOADTOBLOB
    STRICT_EXPECTED_CALL(IoTHubClient_LL_UploadToBlob_Destroy(IGNORED_PTR_ARG));
#endif

    STRICT_EXPECTED_CALL(STRING_delete(IGNORED_PTR_ARG));
    STRICT_EXPECTED_CALL(gballoc_free(IGNORED_PTR_ARG));

    //act
    IoTHubClient_LL_Destroy(handle);

    //assert
    ASSERT_ARE_EQUAL(char_ptr, umock_c_get_expected_calls(), umock_c_get_actual_calls());
}

/*Tests_SRS_IOTHUBCLIENT_LL_17_005: [IoTHubClient_LL_CreateWithTransport shall save the transport handle and mark this transport as shared.] */
TEST_FUNCTION(IoTHubClient_LL_Destroys_unregisters_but_does_not_destroy_transport_succeeds)
{
    //arrange
    STRICT_EXPECTED_CALL(STRING_c_str(IGNORED_PTR_ARG))
        .IgnoreArgument(1)
        .SetReturn(TEST_HOSTNAME_VALUE);
    IOTHUB_CLIENT_LL_HANDLE handle = IoTHubClient_LL_CreateWithTransport(&TEST_DEVICE_CONFIG);
    umock_c_reset_all_calls();

    STRICT_EXPECTED_CALL(FAKE_IoTHubTransport_Unregister(IGNORED_PTR_ARG));

    STRICT_EXPECTED_CALL(DList_RemoveHeadList(IGNORED_PTR_ARG));
    STRICT_EXPECTED_CALL(DList_RemoveHeadList(IGNORED_PTR_ARG));
    STRICT_EXPECTED_CALL(DList_RemoveHeadList(IGNORED_PTR_ARG));

    STRICT_EXPECTED_CALL(IoTHubClient_Auth_Destroy(IGNORED_PTR_ARG));
    STRICT_EXPECTED_CALL(tickcounter_destroy(IGNORED_PTR_ARG));

#ifndef DONT_USE_UPLOADTOBLOB
    STRICT_EXPECTED_CALL(IoTHubClient_LL_UploadToBlob_Destroy(IGNORED_PTR_ARG));
#endif

    STRICT_EXPECTED_CALL(STRING_delete(IGNORED_PTR_ARG));
    STRICT_EXPECTED_CALL(gballoc_free(IGNORED_PTR_ARG));


    //act
    IoTHubClient_LL_Destroy(handle);

    //assert -uMock does it
    ASSERT_ARE_EQUAL(char_ptr, umock_c_get_expected_calls(), umock_c_get_actual_calls());
}

/*Tests_SRS_IOTHUBCLIENT_LL_02_011: [IoTHubClient_LL_SendEventAsync shall fail and return IOTHUB_CLIENT_INVALID_ARG if parameter iotHubClientHandle or eventMessageHandle is NULL.]*/
TEST_FUNCTION(IoTHubClient_LL_SendEventAsync_with_NULL_iotHubClientHandle_fails)
{
    //arrange

    //act
    IOTHUB_CLIENT_RESULT result = IoTHubClient_LL_SendEventAsync(NULL, TEST_MESSAGE_HANDLE, test_event_confirmation_callback, (void*)3);

    //assert
    ASSERT_ARE_EQUAL(IOTHUB_CLIENT_RESULT, IOTHUB_CLIENT_INVALID_ARG, result);
}

/*Tests_SRS_IOTHUBCLIENT_LL_02_011: [IoTHubClient_LL_SendEventAsync shall fail and return IOTHUB_CLIENT_INVALID_ARG if parameter iotHubClientHandle or eventMessageHandle is NULL.]*/
TEST_FUNCTION(IoTHubClient_LL_SendEventAsync_with_NULL_messageHandle_fails)
{
    //arrange

    IOTHUB_CLIENT_LL_HANDLE handle = IoTHubClient_LL_Create(&TEST_CONFIG);
    umock_c_reset_all_calls();

    //act
    IOTHUB_CLIENT_RESULT result = IoTHubClient_LL_SendEventAsync(handle, NULL, test_event_confirmation_callback, (void*)3);

    ///assert
    ASSERT_ARE_EQUAL(IOTHUB_CLIENT_RESULT, IOTHUB_CLIENT_INVALID_ARG, result);
    ASSERT_ARE_EQUAL(char_ptr, umock_c_get_expected_calls(), umock_c_get_actual_calls());

    ///cleanup
    IoTHubClient_LL_Destroy(handle);
}

/*Tests_SRS_IOTHUBCLIENT_LL_02_012: [IoTHubClient_LL_SendEventAsync shall fail and return IOTHUB_CLIENT_INVALID_ARG if parameter test_event_confirmation_callback is NULL and userContextCallback is not NULL.]*/
TEST_FUNCTION(IoTHubClient_LL_SendEventAsync_with_NULL_test_event_confirmation_callback_and_non_NULL_context_fails)
{
    //arrange

    IOTHUB_CLIENT_LL_HANDLE handle = IoTHubClient_LL_Create(&TEST_CONFIG);
    umock_c_reset_all_calls();

    //act
    IOTHUB_CLIENT_RESULT result = IoTHubClient_LL_SendEventAsync(handle, TEST_MESSAGE_HANDLE, NULL, (void*)3);

    ///assert
    ASSERT_ARE_EQUAL(IOTHUB_CLIENT_RESULT, IOTHUB_CLIENT_INVALID_ARG, result);
    ASSERT_ARE_EQUAL(char_ptr, umock_c_get_expected_calls(), umock_c_get_actual_calls());

    ///cleanup
    IoTHubClient_LL_Destroy(handle);
}

/*Tests_SRS_IOTHUBCLIENT_LL_02_013: [IoTHubClient_SendEventAsync shall add the DLIST waitingToSend a new record cloning the information from eventMessageHandle, test_event_confirmation_callback, userContextCallback.]*/
/*Tests_SRS_IOTHUBCLIENT_LL_02_015: [Otherwise IoTHubClient_LL_SendEventAsync shall succeed and return IOTHUB_CLIENT_OK.]*/
TEST_FUNCTION(IoTHubClient_LL_SendEventAsync_succeeds)
{
    //arrange
    IOTHUB_CLIENT_LL_HANDLE handle = IoTHubClient_LL_Create(&TEST_CONFIG);
    umock_c_reset_all_calls();

    setup_iothubclient_ll_sendeventasync_mocks(false);

    //act
    IOTHUB_CLIENT_RESULT result = IoTHubClient_LL_SendEventAsync(handle, TEST_MESSAGE_HANDLE, test_event_confirmation_callback, (void*)1);

    //assert
    ASSERT_ARE_EQUAL(IOTHUB_CLIENT_RESULT, IOTHUB_CLIENT_OK, result);
    ASSERT_ARE_EQUAL(char_ptr, umock_c_get_expected_calls(), umock_c_get_actual_calls());

    //cleanup
    IoTHubClient_LL_Destroy(handle);
}

/*Tests_SRS_IOTHUBCLIENT_LL_02_010: [IoTHubClient_LL_Destroy shall call the underlaying layer's _Destroy function and shall free the resources allocated by IoTHubClient (if any).] */
/*Tests_SRS_IOTHUBCLIENT_LL_02_033: [Otherwise, IoTHubClient_LL_Destroy shall complete all the event message callbacks that are in the waitingToSend list with the result IOTHUB_CLIENT_CONFIRMATION_BECAUSE_DESTROY.] */
TEST_FUNCTION(IoTHubClient_LL_Destroy_after_sendEvent_succeeds)
{
    //arrange

    IOTHUB_CLIENT_LL_HANDLE handle = IoTHubClient_LL_Create(&TEST_CONFIG);

    IoTHubClient_LL_SendEventAsync(handle, TEST_MESSAGE_HANDLE, test_event_confirmation_callback, (void*)1);
    umock_c_reset_all_calls();

    STRICT_EXPECTED_CALL(FAKE_IoTHubTransport_Unregister(IGNORED_PTR_ARG));
    STRICT_EXPECTED_CALL(FAKE_IoTHubTransport_Destroy(IGNORED_PTR_ARG));

    STRICT_EXPECTED_CALL(DList_RemoveHeadList(IGNORED_PTR_ARG)); /*because there is one item in the list*/
    STRICT_EXPECTED_CALL(test_event_confirmation_callback(IOTHUB_CLIENT_CONFIRMATION_BECAUSE_DESTROY, (void*)1));
    STRICT_EXPECTED_CALL(IoTHubMessage_Destroy(IGNORED_PTR_ARG));

    STRICT_EXPECTED_CALL(gballoc_free(IGNORED_PTR_ARG)); /*IOTHUBMESSAGE*/

    STRICT_EXPECTED_CALL(DList_RemoveHeadList(IGNORED_PTR_ARG)); /*because there is one item in the list*/
    STRICT_EXPECTED_CALL(DList_RemoveHeadList(IGNORED_PTR_ARG)); /*because there is one item in the list*/
    STRICT_EXPECTED_CALL(DList_RemoveHeadList(IGNORED_PTR_ARG)); /*because there is one item in the list*/

    STRICT_EXPECTED_CALL(IoTHubClient_Auth_Destroy(IGNORED_PTR_ARG));
    STRICT_EXPECTED_CALL(tickcounter_destroy(IGNORED_PTR_ARG));

#ifndef DONT_USE_UPLOADTOBLOB
    STRICT_EXPECTED_CALL(IoTHubClient_LL_UploadToBlob_Destroy(IGNORED_PTR_ARG));
#endif

    STRICT_EXPECTED_CALL(STRING_delete(IGNORED_PTR_ARG));
    STRICT_EXPECTED_CALL(gballoc_free(IGNORED_PTR_ARG));

    //act
    IoTHubClient_LL_Destroy(handle);

    //assert
    ASSERT_ARE_EQUAL(char_ptr, umock_c_get_expected_calls(), umock_c_get_actual_calls());
}

/*Tests_SRS_IOTHUBCLIENT_LL_02_014: [If cloning and/or adding the information fails for any reason, IoTHubClient_LL_SendEventAsync shall fail and return IOTHUB_CLIENT_ERROR.] */
TEST_FUNCTION(IoTHubClient_LL_SendEventAsync_fails)
{
    //arrange
    int negativeTestsInitResult = umock_c_negative_tests_init();
    ASSERT_ARE_EQUAL(int, 0, negativeTestsInitResult);

    IOTHUB_CLIENT_LL_HANDLE handle = IoTHubClient_LL_Create(&TEST_CONFIG);
    tickcounter_ms_t thisIsNotZero = 312984751;
    (void)IoTHubClient_LL_SetOption(handle, "messageTimeout", &thisIsNotZero); /*this forces _SendEventAsync to query the currentTime. If that fails, _SendEvent should fail as well*/
    umock_c_reset_all_calls();

    setup_iothubclient_ll_sendeventasync_mocks(true);

    umock_c_negative_tests_snapshot();

    // act
    size_t calls_cannot_fail[] = { 4 };
    size_t count = umock_c_negative_tests_call_count();
    for (size_t index = 0; index < count; index++)
    {
        if (should_skip_index(index, calls_cannot_fail, sizeof(calls_cannot_fail) / sizeof(calls_cannot_fail[0])) != 0)
        {
            continue;
        }

        umock_c_negative_tests_reset();
        umock_c_negative_tests_fail_call(index);

        char tmp_msg[64];
        sprintf(tmp_msg, "IoTHubClient_LL_Create failure in test %zu/%zu", index, count);

        IOTHUB_CLIENT_RESULT result = IoTHubClient_LL_SendEventAsync(handle, TEST_MESSAGE_HANDLE, test_event_confirmation_callback, (void*)1);

        //assert
        ASSERT_ARE_NOT_EQUAL(IOTHUB_CLIENT_RESULT, IOTHUB_CLIENT_OK, result);
    }

    //cleanup
    IoTHubClient_LL_Destroy(handle);
    umock_c_negative_tests_deinit();
}

/*Tests_SRS_IOTHUBCLIENT_LL_25_111: [IoTHubClient_LL_SetConnectionStatusCallback shall return IOTHUB_CLIENT_INVALID_ARG if called with NULL parameter iotHubClientHandle]*/
TEST_FUNCTION(IoTHubClient_LL_SetConnectionStatusCallback_with_NULL_iotHubClientHandle_fails)
{
    ///arrange

    ///act
    IOTHUB_CLIENT_RESULT result = IoTHubClient_LL_SetConnectionStatusCallback(NULL, connectionStatusCallback, (void*)1);

    ///assert
    ASSERT_ARE_EQUAL(IOTHUB_CLIENT_RESULT, IOTHUB_CLIENT_INVALID_ARG, result);
    ASSERT_ARE_EQUAL(char_ptr, umock_c_get_expected_calls(), umock_c_get_actual_calls());
}

/*Tests_SRS_IOTHUBCLIENT_LL_25_112: [IoTHubClient_LL_SetConnectionStatusCallback shall return IOTHUB_CLIENT_OK and save the callback and userContext as a member of the handle.]*/
TEST_FUNCTION(IoTHubClient_LL_SetConnectionStatusCallback_with_non_NULL_succeeds)
{
    ///arrange

    IOTHUB_CLIENT_LL_HANDLE handle = IoTHubClient_LL_Create(&TEST_CONFIG);
    umock_c_reset_all_calls();

    ///act
    IOTHUB_CLIENT_RESULT result = IoTHubClient_LL_SetConnectionStatusCallback(handle, connectionStatusCallback, (void*)1);

    ///assert
    ASSERT_ARE_EQUAL(IOTHUB_CLIENT_RESULT, IOTHUB_CLIENT_OK, result);
    ASSERT_ARE_EQUAL(char_ptr, umock_c_get_expected_calls(), umock_c_get_actual_calls());

    ///cleanup
    IoTHubClient_LL_Destroy(handle);
}

/*Tests_SRS_IOTHUBCLIENT_LL_02_016: [IoTHubClient_LL_SetMessageCallback shall fail and return IOTHUB_CLIENT_INVALID_ARG if parameter iotHubClientHandle is NULL.]*/
TEST_FUNCTION(IoTHubClient_LL_SetMessageCallback_with_NULL_iotHubClientHandle_fails)
{
    ///arrange

    ///act
    IOTHUB_CLIENT_RESULT result = IoTHubClient_LL_SetMessageCallback(NULL, messageCallback, (void*)1);

    ///assert
    ASSERT_ARE_EQUAL(IOTHUB_CLIENT_RESULT, IOTHUB_CLIENT_INVALID_ARG, result);
    ASSERT_ARE_EQUAL(char_ptr, umock_c_get_expected_calls(), umock_c_get_actual_calls());
}

/*Tests_SRS_IOTHUBCLIENT_LL_02_019: [If parameter messageCallback is NULL then IoTHubClient_LL_SetMessageCallback shall call the underlying layer's _Unsubscribe function and return IOTHUB_CLIENT_OK.] */
TEST_FUNCTION(IoTHubClient_LL_SetMessageCallback_with_NULL_calls_Unsubscribe_and_succeeds)
{
    ///arrange
    IOTHUB_CLIENT_LL_HANDLE handle = IoTHubClient_LL_Create(&TEST_CONFIG);
    (void)IoTHubClient_LL_SetMessageCallback(handle, test_message_callback_async, (void*)1);
    umock_c_reset_all_calls();

    STRICT_EXPECTED_CALL(FAKE_IoTHubTransport_Unsubscribe(IGNORED_PTR_ARG))
        .IgnoreArgument(1);

    ///act
    IOTHUB_CLIENT_RESULT result = IoTHubClient_LL_SetMessageCallback(handle, NULL, (void*)1);

    ///assert
    ASSERT_ARE_EQUAL(IOTHUB_CLIENT_RESULT, IOTHUB_CLIENT_OK, result);
    ASSERT_ARE_EQUAL(char_ptr, umock_c_get_expected_calls(), umock_c_get_actual_calls());

    ///cleanup
    IoTHubClient_LL_Destroy(handle);
}

/*Tests_SRS_IOTHUBCLIENT_LL_10_010: [If parameter messageCallback is NULL and the _SetMessageCallback had not been called to subscribe for messages, then IoTHubClient_LL_SetMessageCallback shall fail and return IOTHUB_CLIENT_ERROR.] */
TEST_FUNCTION(IoTHubClient_LL_SetMessageCallback_with_NULL_after_SetMessageCallbacEx_fails)
{
    ///arrange
    IOTHUB_CLIENT_LL_HANDLE handle = IoTHubClient_LL_Create(&TEST_CONFIG);
    (void)IoTHubClient_LL_SetMessageCallback_Ex(handle, messageCallbackEx, (void*)1);
    umock_c_reset_all_calls();

    ///act
    IOTHUB_CLIENT_RESULT result = IoTHubClient_LL_SetMessageCallback(handle, NULL, (void*)1);

    ///assert
    ASSERT_ARE_EQUAL(IOTHUB_CLIENT_RESULT, IOTHUB_CLIENT_ERROR, result);
    ASSERT_ARE_EQUAL(char_ptr, umock_c_get_expected_calls(), umock_c_get_actual_calls());

    ///cleanup
    IoTHubClient_LL_Destroy(handle);
}

/* Tests_SRS_IOTHUBCLIENT_LL_10_011: [If parameter messageCallback is non-NULL and the _SetMessageCallback_Ex had been used to susbscribe for messages, then IoTHubClient_LL_SetMessageCallback shall fail and return IOTHUB_CLIENT_ERROR.] */
TEST_FUNCTION(IoTHubClient_LL_SetMessageCallback_after_SetMessageCallbacEx_fails)
{
    ///arrange
    IOTHUB_CLIENT_LL_HANDLE handle = IoTHubClient_LL_Create(&TEST_CONFIG);
    (void)IoTHubClient_LL_SetMessageCallback_Ex(handle, messageCallbackEx, (void*)1);
    umock_c_reset_all_calls();

    ///act
    IOTHUB_CLIENT_RESULT result = IoTHubClient_LL_SetMessageCallback(handle, messageCallback, (void*)1);

    ///assert
    ASSERT_ARE_EQUAL(IOTHUB_CLIENT_RESULT, IOTHUB_CLIENT_ERROR, result);
    ASSERT_ARE_EQUAL(char_ptr, umock_c_get_expected_calls(), umock_c_get_actual_calls());

    ///cleanup
    IoTHubClient_LL_Destroy(handle);
}

/*Tests_SRS_IOTHUBCLIENT_LL_10_021: [IoTHubClient_LL_SetMessageCallback_Ex shall fail and return IOTHUB_CLIENT_INVALID_ARG if parameter iotHubClientHandle is NULL.] */
TEST_FUNCTION(IoTHubClient_LL_SetMessageCallback_Ex_with_NULL_iotHubClientHandle_fails)
{
    ///arrange

    ///act
    IOTHUB_CLIENT_RESULT result = IoTHubClient_LL_SetMessageCallback_Ex(NULL, messageCallbackEx, (void*)1);

    ///assert
    ASSERT_ARE_EQUAL(IOTHUB_CLIENT_RESULT, IOTHUB_CLIENT_INVALID_ARG, result);
    ASSERT_ARE_EQUAL(char_ptr, umock_c_get_expected_calls(), umock_c_get_actual_calls());
}

/*Tests_SRS_IOTHUBCLIENT_LL_10_018: [If parameter messageCallback is NULL and IoTHubClient_LL_SetMessageCallback_Ex had not been used to subscribe for messages, then IoTHubClient_LL_SetMessageCallback_Ex shall fail and return IOTHUB_CLIENT_ERROR.] */
TEST_FUNCTION(IoTHubClient_LL_SetMessageCallback_Ex_with_NULL_not_subscribed_fails)
{
    ///arrange
    IOTHUB_CLIENT_LL_HANDLE handle = IoTHubClient_LL_Create(&TEST_CONFIG);
    umock_c_reset_all_calls();

    ///act
    IOTHUB_CLIENT_RESULT result = IoTHubClient_LL_SetMessageCallback_Ex(handle, NULL, (void*)1);

    ///assert
    ASSERT_ARE_EQUAL(IOTHUB_CLIENT_RESULT, IOTHUB_CLIENT_ERROR, result);
    ASSERT_ARE_EQUAL(char_ptr, umock_c_get_expected_calls(), umock_c_get_actual_calls());

    ///cleanup
    IoTHubClient_LL_Destroy(handle);
}

/*Tests_SRS_IOTHUBCLIENT_LL_10_019: [If parameter messageCallback is NULL and IoTHubClient_LL_SetMessageCallback had been used to subscribe for messages, then IoTHubClient_LL_SetMessageCallback_Ex shall fail and return IOTHUB_CLIENT_ERROR.] */
TEST_FUNCTION(IoTHubClient_LL_SetMessageCallback_Ex_with_NULL_after_SetMessageCallback_fails)
{
    ///arrange
    IOTHUB_CLIENT_LL_HANDLE handle = IoTHubClient_LL_Create(&TEST_CONFIG);
    (void)IoTHubClient_LL_SetMessageCallback(handle, messageCallback, (void*)1);
    umock_c_reset_all_calls();

    ///act
    IOTHUB_CLIENT_RESULT result = IoTHubClient_LL_SetMessageCallback_Ex(handle, NULL, (void*)1);

    ///assert
    ASSERT_ARE_EQUAL(IOTHUB_CLIENT_RESULT, IOTHUB_CLIENT_ERROR, result);
    ASSERT_ARE_EQUAL(char_ptr, umock_c_get_expected_calls(), umock_c_get_actual_calls());

    ///cleanup
    IoTHubClient_LL_Destroy(handle);
}

/*Tests_SRS_IOTHUBCLIENT_LL_10_023: [If parameter messageCallback is NULL then IoTHubClient_LL_SetMessageCallback_Ex shall call the underlying layer's _Unsubscribe function and return IOTHUB_CLIENT_OK.] */
TEST_FUNCTION(IoTHubClient_LL_SetMessageCallback_Ex_with_NULL_unsubscribe_succeeds)
{
    ///arrange
    IOTHUB_CLIENT_LL_HANDLE handle = IoTHubClient_LL_Create(&TEST_CONFIG);
    (void)IoTHubClient_LL_SetMessageCallback_Ex(handle, messageCallbackEx, (void*)1);
    umock_c_reset_all_calls();

    STRICT_EXPECTED_CALL(FAKE_IoTHubTransport_Unsubscribe(IGNORED_PTR_ARG))
        .IgnoreArgument(1);

    ///act
    IOTHUB_CLIENT_RESULT result = IoTHubClient_LL_SetMessageCallback_Ex(handle, NULL, (void*)1);

    ///assert
    ASSERT_ARE_EQUAL(IOTHUB_CLIENT_RESULT, IOTHUB_CLIENT_OK, result);
    ASSERT_ARE_EQUAL(char_ptr, umock_c_get_expected_calls(), umock_c_get_actual_calls());

    ///cleanup
    IoTHubClient_LL_Destroy(handle);
}

/*Tests_SRS_IOTHUBCLIENT_LL_10_025: [If the underlying layer's _Subscribe function fails, then IoTHubClient_LL_SetMessageCallback_Ex shall fail and return IOTHUB_CLIENT_ERROR. Otherwise IoTHubClient_LL_SetMessageCallback shall succeed and return IOTHUB_CLIENT_OK.] */
TEST_FUNCTION(IoTHubClient_LL_SetMessageCallback_Ex_Subscribe_fails)
{
    ///arrange
    IOTHUB_CLIENT_LL_HANDLE handle = IoTHubClient_LL_Create(&TEST_CONFIG);
    umock_c_reset_all_calls();

    STRICT_EXPECTED_CALL(FAKE_IoTHubTransport_Subscribe(IGNORED_PTR_ARG))
        .IgnoreArgument_handle()
        .SetReturn(__LINE__);

    ///act
    IOTHUB_CLIENT_RESULT result = IoTHubClient_LL_SetMessageCallback_Ex(handle, messageCallbackEx, (void*)1);

    ///assert
    ASSERT_ARE_EQUAL(IOTHUB_CLIENT_RESULT, IOTHUB_CLIENT_ERROR, result);
    ASSERT_ARE_EQUAL(char_ptr, umock_c_get_expected_calls(), umock_c_get_actual_calls());

    ///cleanup
    IoTHubClient_LL_Destroy(handle);
}

/*Tests_SRS_IOTHUBCLIENT_LL_10_020: [If parameter messageCallback is non-NULL, and IoTHubClient_LL_SetMessageCallback had been used to subscribe for messages, then IoTHubClient_LL_SetMessageCallback_Ex shall fail and return IOTHUB_CLIENT_ERROR.] */
TEST_FUNCTION(IoTHubClient_LL_SetMessageCallback_Ex_after_SetMessageCallback_fails)
{
    ///arrange
    IOTHUB_CLIENT_LL_HANDLE handle = IoTHubClient_LL_Create(&TEST_CONFIG);
    (void)IoTHubClient_LL_SetMessageCallback(handle, messageCallback, (void*)1);
    umock_c_reset_all_calls();

    ///act
    IOTHUB_CLIENT_RESULT result = IoTHubClient_LL_SetMessageCallback_Ex(handle, messageCallbackEx, (void*)1);

    ///assert
    ASSERT_ARE_EQUAL(IOTHUB_CLIENT_RESULT, IOTHUB_CLIENT_ERROR, result);
    ASSERT_ARE_EQUAL(char_ptr, umock_c_get_expected_calls(), umock_c_get_actual_calls());

    ///cleanup
    IoTHubClient_LL_Destroy(handle);
}

/*Tests_SRS_IOTHUBCLIENT_LL_10_024: [If parameter messageCallback is non-NULL then IoTHubClient_LL_SetMessageCallback_Ex shall call the underlying layer's _Subscribe function.]*/
TEST_FUNCTION(IoTHubClient_LL_SetMessageCallback_Ex_happy_path_succeeds)
{
    ///arrange
    IOTHUB_CLIENT_LL_HANDLE handle = IoTHubClient_LL_Create(&TEST_CONFIG);
    umock_c_reset_all_calls();

    STRICT_EXPECTED_CALL(FAKE_IoTHubTransport_Subscribe(IGNORED_PTR_ARG))
        .IgnoreArgument_handle();

    ///act
    IOTHUB_CLIENT_RESULT result = IoTHubClient_LL_SetMessageCallback_Ex(handle, messageCallbackEx, (void*)1);

    ///assert
    ASSERT_ARE_EQUAL(IOTHUB_CLIENT_RESULT, IOTHUB_CLIENT_OK, result);
    ASSERT_ARE_EQUAL(char_ptr, umock_c_get_expected_calls(), umock_c_get_actual_calls());

    ///cleanup
    IoTHubClient_LL_Destroy(handle);
}

/*Tests_SRS_IOTHUBCLIENT_LL_10_026: [IoTHubClient_LL_SendMessageDisposition shall fail and return IOTHUB_CLIENT_INVALID_ARG if parameter iotHubClientHandle is NULL.]*/
TEST_FUNCTION(IoTHubClient_LL_SendMessageDisposition_with_first_NULL_fails)
{
    ///act
    IOTHUB_CLIENT_RESULT result = IoTHubClient_LL_SendMessageDisposition(NULL, NULL, IOTHUBMESSAGE_ACCEPTED);

    ///assert
    ASSERT_ARE_EQUAL(IOTHUB_CLIENT_RESULT, IOTHUB_CLIENT_INVALID_ARG, result);
    ASSERT_ARE_EQUAL(char_ptr, umock_c_get_expected_calls(), umock_c_get_actual_calls());
}

/*Tests_SRS_IOTHUBCLIENT_LL_10_027: [IoTHubClient_LL_SendMessageDisposition shall return the result from calling the underlying layer's _Send_Message_Disposition.]*/
TEST_FUNCTION(IoTHubClient_LL_SendMessageDisposition_with_second_NULL_fails)
{
    ///arrange
    IOTHUB_CLIENT_LL_HANDLE handle = IoTHubClient_LL_Create(&TEST_CONFIG);
    umock_c_reset_all_calls();

    ///act
    IOTHUB_CLIENT_RESULT result = IoTHubClient_LL_SendMessageDisposition(NULL, NULL, IOTHUBMESSAGE_ACCEPTED);

    ///assert
    ASSERT_ARE_EQUAL(IOTHUB_CLIENT_RESULT, IOTHUB_CLIENT_INVALID_ARG, result);
    ASSERT_ARE_EQUAL(char_ptr, umock_c_get_expected_calls(), umock_c_get_actual_calls());

    ///cleanup
    IoTHubClient_LL_Destroy(handle);
}

/*Tests_SRS_IOTHUBCLIENT_LL_10_027: [IoTHubClient_LL_SendMessageDisposition shall return the result from calling the underlying layer's Send_MessageDisposition.]*/
TEST_FUNCTION(IoTHubClient_LL_SendMessageDisposition_Succeeds)
{
    ///arrange
    IOTHUB_CLIENT_LL_HANDLE handle = IoTHubClient_LL_Create(&TEST_CONFIG);
    MESSAGE_CALLBACK_INFO* testMessage = make_test_message_info(TEST_MESSAGE_HANDLE);
    umock_c_reset_all_calls();

    STRICT_EXPECTED_CALL(FAKE_IoTHubTransport_SendMessageDisposition(testMessage, IOTHUBMESSAGE_ACCEPTED));

    ///act
    IOTHUB_CLIENT_RESULT result = IoTHubClient_LL_SendMessageDisposition(handle, testMessage, IOTHUBMESSAGE_ACCEPTED);

    ///assert
    ASSERT_ARE_EQUAL(IOTHUB_CLIENT_RESULT, IOTHUB_CLIENT_OK, result);
    ASSERT_ARE_EQUAL(char_ptr, umock_c_get_expected_calls(), umock_c_get_actual_calls());

    ///cleanup
    destroy_test_message_info(testMessage);
    IoTHubClient_LL_Destroy(handle);
}

/*Tests_SRS_IOTHUBCLIENT_LL_02_025: [If parameter result is IOTHUB_CLIENT_CONFIRMATION_OK then IoTHubClient_LL_SendComplete shall call all the non-NULL callbacks with the result parameter set to IOTHUB_CLIENT_CONFIRMATION_OK and the context set to the context passed originally in the SendEventAsync call.]*/
TEST_FUNCTION(IoTHubClient_LL_SendComplete_with_1_items_with_callback_succeeds)
{
    ///arrange

    IOTHUB_CLIENT_LL_HANDLE handle = IoTHubClient_LL_Create(&TEST_CONFIG);
    DLIST_ENTRY temp;
    DList_InitializeListHead(&temp);
    IOTHUB_MESSAGE_LIST* one = (IOTHUB_MESSAGE_LIST*)malloc(sizeof(IOTHUB_MESSAGE_LIST)); /*this is SendEvent wannabe*/
    one->messageHandle = (IOTHUB_MESSAGE_HANDLE)1;
    one->callback = eventConfirmationCallback;
    one->context = (void*)1;
    DList_InsertTailList(&temp, &(one->entry));
    umock_c_reset_all_calls();

    STRICT_EXPECTED_CALL(DList_RemoveHeadList(IGNORED_PTR_ARG))
        .IgnoreArgument(1);
    STRICT_EXPECTED_CALL(eventConfirmationCallback(IOTHUB_CLIENT_CONFIRMATION_OK, (void*)1));
    STRICT_EXPECTED_CALL(IoTHubMessage_Destroy((IOTHUB_MESSAGE_HANDLE)1));
    STRICT_EXPECTED_CALL(gballoc_free(one));

    STRICT_EXPECTED_CALL(DList_RemoveHeadList(IGNORED_PTR_ARG))
        .IgnoreArgument(1);

    ///act
    IoTHubClient_LL_SendComplete(handle, &temp, IOTHUB_CLIENT_CONFIRMATION_OK);

    ///assert
    ASSERT_ARE_EQUAL(char_ptr, umock_c_get_expected_calls(), umock_c_get_actual_calls());

    ///cleanup
    IoTHubClient_LL_Destroy(handle);
}

/*Tests_SRS_IOTHUBCLIENT_LL_02_025: [If parameter result is IOTHUB_CLIENT_CONFIRMATION_OK then IoTHubClient_LL_SendComplete shall call all the non-NULL callbacks with the result parameter set to IOTHUB_CLIENT_CONFIRMATION_OK and the context set to the context passed originally in the SendEventAsync call.]*/
TEST_FUNCTION(IoTHubClient_LL_SendComplete_with_3_items_with_callback_succeeds)
{
    ///arrange

    IOTHUB_CLIENT_LL_HANDLE handle = IoTHubClient_LL_Create(&TEST_CONFIG);
    DLIST_ENTRY temp;
    DList_InitializeListHead(&temp);

    IOTHUB_MESSAGE_LIST* one = (IOTHUB_MESSAGE_LIST*)malloc(sizeof(IOTHUB_MESSAGE_LIST)); /*this is SendEvent wannabe*/
    one->messageHandle = (IOTHUB_MESSAGE_HANDLE)1;
    one->callback = eventConfirmationCallback;
    one->context = (void*)1;
    DList_InsertTailList(&temp, &(one->entry));

    IOTHUB_MESSAGE_LIST* two = (IOTHUB_MESSAGE_LIST*)malloc(sizeof(IOTHUB_MESSAGE_LIST)); /*this is SendEvent wannabe*/
    two->messageHandle = (IOTHUB_MESSAGE_HANDLE)2;
    two->callback = eventConfirmationCallback;
    two->context = (void*)2;
    DList_InsertTailList(&temp, &(two->entry));

    IOTHUB_MESSAGE_LIST* three = (IOTHUB_MESSAGE_LIST*)malloc(sizeof(IOTHUB_MESSAGE_LIST)); /*this is SendEvent wannabe*/
    three->messageHandle = (IOTHUB_MESSAGE_HANDLE)3;
    three->callback = eventConfirmationCallback;
    three->context = (void*)3;
    DList_InsertTailList(&temp, &(three->entry));

    umock_c_reset_all_calls();

    STRICT_EXPECTED_CALL(DList_RemoveHeadList(IGNORED_PTR_ARG))
        .IgnoreArgument(1);
    STRICT_EXPECTED_CALL(eventConfirmationCallback(IOTHUB_CLIENT_CONFIRMATION_OK, (void*)1));
    STRICT_EXPECTED_CALL(IoTHubMessage_Destroy((IOTHUB_MESSAGE_HANDLE)1));
    STRICT_EXPECTED_CALL(gballoc_free(one));

    STRICT_EXPECTED_CALL(DList_RemoveHeadList(IGNORED_PTR_ARG))
        .IgnoreArgument(1);
    STRICT_EXPECTED_CALL(eventConfirmationCallback(IOTHUB_CLIENT_CONFIRMATION_OK, (void*)2));
    STRICT_EXPECTED_CALL(IoTHubMessage_Destroy((IOTHUB_MESSAGE_HANDLE)2));
    STRICT_EXPECTED_CALL(gballoc_free(two));

    STRICT_EXPECTED_CALL(DList_RemoveHeadList(IGNORED_PTR_ARG))
        .IgnoreArgument(1);
    STRICT_EXPECTED_CALL(eventConfirmationCallback(IOTHUB_CLIENT_CONFIRMATION_OK, (void*)3));
    STRICT_EXPECTED_CALL(IoTHubMessage_Destroy((IOTHUB_MESSAGE_HANDLE)3));
    STRICT_EXPECTED_CALL(gballoc_free(three));

    STRICT_EXPECTED_CALL(DList_RemoveHeadList(IGNORED_PTR_ARG))
        .IgnoreArgument(1);

    ///act
    IoTHubClient_LL_SendComplete(handle, &temp, IOTHUB_CLIENT_CONFIRMATION_OK);

    ///assert
    ASSERT_ARE_EQUAL(char_ptr, umock_c_get_expected_calls(), umock_c_get_actual_calls());

    ///cleanup
    IoTHubClient_LL_Destroy(handle);
}

/*Tests_SRS_IOTHUBCLIENT_LL_02_027: [If parameter result is IOTHUB_BACTCHSTATE_FAILED then IoTHubClient_LL_SendComplete shall call all the non-NULL callbacks with the result parameter set to IOTHUB_CLIENT_CONFIRMATION_ERROR and the context set to the context passed originally in the SendEventAsync call.]*/
TEST_FUNCTION(IoTHubClient_LL_SendComplete_with_3_items_with_callback__but_batch_failed_succeeds)
{
    ///arrange

    IOTHUB_CLIENT_LL_HANDLE handle = IoTHubClient_LL_Create(&TEST_CONFIG);
    DLIST_ENTRY temp;
    DList_InitializeListHead(&temp);

    IOTHUB_MESSAGE_LIST* one = (IOTHUB_MESSAGE_LIST*)malloc(sizeof(IOTHUB_MESSAGE_LIST)); /*this is SendEvent wannabe*/
    one->messageHandle = (IOTHUB_MESSAGE_HANDLE)1;
    one->callback = eventConfirmationCallback;
    one->context = (void*)1;
    DList_InsertTailList(&temp, &(one->entry));

    IOTHUB_MESSAGE_LIST* two = (IOTHUB_MESSAGE_LIST*)malloc(sizeof(IOTHUB_MESSAGE_LIST)); /*this is SendEvent wannabe*/
    two->messageHandle = (IOTHUB_MESSAGE_HANDLE)2;
    two->callback = eventConfirmationCallback;
    two->context = (void*)2;
    DList_InsertTailList(&temp, &(two->entry));

    IOTHUB_MESSAGE_LIST* three = (IOTHUB_MESSAGE_LIST*)malloc(sizeof(IOTHUB_MESSAGE_LIST)); /*this is SendEvent wannabe*/
    three->messageHandle = (IOTHUB_MESSAGE_HANDLE)3;
    three->callback = eventConfirmationCallback;
    three->context = (void*)3;
    DList_InsertTailList(&temp, &(three->entry));


    umock_c_reset_all_calls();

    STRICT_EXPECTED_CALL(DList_RemoveHeadList(IGNORED_PTR_ARG))
        .IgnoreArgument(1);
    STRICT_EXPECTED_CALL(eventConfirmationCallback(IOTHUB_CLIENT_CONFIRMATION_ERROR, (void*)1));
    STRICT_EXPECTED_CALL(IoTHubMessage_Destroy((IOTHUB_MESSAGE_HANDLE)1));
    STRICT_EXPECTED_CALL(gballoc_free(one));

    STRICT_EXPECTED_CALL(DList_RemoveHeadList(IGNORED_PTR_ARG))
        .IgnoreArgument(1);
    STRICT_EXPECTED_CALL(eventConfirmationCallback(IOTHUB_CLIENT_CONFIRMATION_ERROR, (void*)2));
    STRICT_EXPECTED_CALL(IoTHubMessage_Destroy((IOTHUB_MESSAGE_HANDLE)2));
    STRICT_EXPECTED_CALL(gballoc_free(two));

    STRICT_EXPECTED_CALL(DList_RemoveHeadList(IGNORED_PTR_ARG))
        .IgnoreArgument(1);
    STRICT_EXPECTED_CALL(eventConfirmationCallback(IOTHUB_CLIENT_CONFIRMATION_ERROR, (void*)3));
    STRICT_EXPECTED_CALL(IoTHubMessage_Destroy((IOTHUB_MESSAGE_HANDLE)3));
    STRICT_EXPECTED_CALL(gballoc_free(three));

    STRICT_EXPECTED_CALL(DList_RemoveHeadList(IGNORED_PTR_ARG))
        .IgnoreArgument(1);

    ///act
    IoTHubClient_LL_SendComplete(handle, &temp, IOTHUB_CLIENT_CONFIRMATION_ERROR);

    ///assert
    ASSERT_ARE_EQUAL(char_ptr, umock_c_get_expected_calls(), umock_c_get_actual_calls());

    ///cleanup
    IoTHubClient_LL_Destroy(handle);
}


/* Tests_SRS_IOTHUBCLIENT_LL_25_116: [**IoTHubClient_LL_SetRetryPolicy shall return IOTHUB_CLIENT_INVALID_ARG if called with NULL iotHubClientHandle]*/
TEST_FUNCTION(IoTHubClient_LL_SetRetryPolicy_with_NULL_iotHubClientHandle_fails)
{
    ///arrange
    umock_c_reset_all_calls();
    ///act
    IOTHUB_CLIENT_RESULT result = IoTHubClient_LL_SetRetryPolicy(NULL, TEST_RETRY_POLICY, TEST_RETRY_TIMEOUT_SECS);

    ///assert
    ASSERT_ARE_EQUAL(IOTHUB_CLIENT_RESULT, IOTHUB_CLIENT_INVALID_ARG, result);
    ASSERT_ARE_EQUAL(char_ptr, umock_c_get_expected_calls(), umock_c_get_actual_calls());

}

TEST_FUNCTION(IoTHubClient_LL_SetRetryPolicy_Retrytimeout_0_pass)
{
    ///arrange
    IOTHUB_CLIENT_LL_HANDLE handle = IoTHubClient_LL_Create(&TEST_CONFIG);
    umock_c_reset_all_calls();

    ///act
    for (int policy = 0; policy <= 6; policy++)
    {
        STRICT_EXPECTED_CALL(FAKE_IoTHubTransport_SetRetryPolicy(IGNORED_PTR_ARG, (IOTHUB_CLIENT_RETRY_POLICY)policy, 0))
                .IgnoreArgument(1);

        IOTHUB_CLIENT_RESULT result = IoTHubClient_LL_SetRetryPolicy(handle, (IOTHUB_CLIENT_RETRY_POLICY)policy, 0);
        ///assert

        ASSERT_ARE_EQUAL(IOTHUB_CLIENT_RESULT, IOTHUB_CLIENT_OK, result);
        ASSERT_ARE_EQUAL(char_ptr, umock_c_get_expected_calls(), umock_c_get_actual_calls());

    }

    ///cleanup
    IoTHubClient_LL_Destroy(handle);
}

TEST_FUNCTION(IoTHubClient_LL_SetRetryPolicy_success)
{
    ///arrange
    IOTHUB_CLIENT_LL_HANDLE handle = IoTHubClient_LL_Create(&TEST_CONFIG);
    umock_c_reset_all_calls();

    STRICT_EXPECTED_CALL(FAKE_IoTHubTransport_SetRetryPolicy(IGNORED_PTR_ARG, TEST_RETRY_POLICY, TEST_RETRY_TIMEOUT_SECS))
        .IgnoreArgument(1);

    ///act
    IOTHUB_CLIENT_RESULT result = IoTHubClient_LL_SetRetryPolicy(handle, TEST_RETRY_POLICY, TEST_RETRY_TIMEOUT_SECS);

    ///assert
    ASSERT_ARE_EQUAL(IOTHUB_CLIENT_RESULT, IOTHUB_CLIENT_OK, result);
    ASSERT_ARE_EQUAL(char_ptr, umock_c_get_expected_calls(), umock_c_get_actual_calls());

    ///cleanup
    IoTHubClient_LL_Destroy(handle);
}

/*Tests_SRS_IOTHUBCLIENT_LL_25_114: [**IoTHubClient_LL_ConnectionStatusCallBack shall call non-callback set by the user from IoTHubClient_LL_SetConnectionStatusCallback passing the status, reason and the passed userContextCallback.]*/
TEST_FUNCTION(IoTHubClient_LL_ConnectionStatusCallBack_calls_upper_layer_succeeds)
{
    ///arrange

    IOTHUB_CLIENT_LL_HANDLE handle = IoTHubClient_LL_Create(&TEST_CONFIG);
    (void)IoTHubClient_LL_SetConnectionStatusCallback(handle, connectionStatusCallback, (void*)11);
    umock_c_reset_all_calls();

    STRICT_EXPECTED_CALL(connectionStatusCallback((IOTHUB_CLIENT_CONNECTION_STATUS)IGNORED_NUM_ARG, (IOTHUB_CLIENT_CONNECTION_STATUS_REASON)IGNORED_NUM_ARG, (void*)11)).IgnoreAllArguments();

    ///act
    IoTHubClient_LL_ConnectionStatusCallBack(handle, (IOTHUB_CLIENT_CONNECTION_STATUS)IGNORED_NUM_ARG, (IOTHUB_CLIENT_CONNECTION_STATUS_REASON)IGNORED_NUM_ARG);

    ///assert
    ASSERT_ARE_EQUAL(char_ptr, umock_c_get_expected_calls(), umock_c_get_actual_calls());
    ///cleanup
    IoTHubClient_LL_Destroy(handle);
}

/*Tests_SRS_IOTHUBCLIENT_LL_25_113: [If parameter connectionStatus is NULL or parameter handle is NULL then IoTHubClient_LL_ConnectionStatusCallBack shall return.] */
TEST_FUNCTION(IoTHubClient_LL_ConnectionStatusCallBack_with_NULL_parameter_fails)
{
    ///arrange

    IOTHUB_CLIENT_LL_HANDLE handle = IoTHubClient_LL_Create(&TEST_CONFIG);
    (void)IoTHubClient_LL_SetConnectionStatusCallback(handle, connectionStatusCallback, (void*)11);
    umock_c_reset_all_calls();

    ///act
    IoTHubClient_LL_ConnectionStatusCallBack(NULL, (IOTHUB_CLIENT_CONNECTION_STATUS)IGNORED_NUM_ARG, (IOTHUB_CLIENT_CONNECTION_STATUS_REASON)IGNORED_NUM_ARG);

    ///assert
    ASSERT_ARE_EQUAL(char_ptr, umock_c_get_expected_calls(), umock_c_get_actual_calls());
    ///cleanup
    IoTHubClient_LL_Destroy(handle);
}

/*Tests_SRS_IOTHUBCLIENT_LL_25_113: [If parameter connectionStatus is NULL or parameter handle is NULL then IoTHubClient_LL_ConnectionStatusCallBack shall return.] */
TEST_FUNCTION(IoTHubClient_LL_ConnectionStatusCallBack_with_NULL_callback_fails)
{
    ///arrange

    IOTHUB_CLIENT_LL_HANDLE handle = IoTHubClient_LL_Create(&TEST_CONFIG);
    (void)IoTHubClient_LL_SetConnectionStatusCallback(handle, NULL, (void*)11);
    umock_c_reset_all_calls();

    ///act
    IoTHubClient_LL_ConnectionStatusCallBack(NULL, (IOTHUB_CLIENT_CONNECTION_STATUS)IGNORED_NUM_ARG, (IOTHUB_CLIENT_CONNECTION_STATUS_REASON)IGNORED_NUM_ARG);

    ///assert
    ASSERT_ARE_EQUAL(char_ptr, umock_c_get_expected_calls(), umock_c_get_actual_calls());
    ///cleanup
    IoTHubClient_LL_Destroy(handle);
}

/*Tests_SRS_IOTHUBCLIENT_LL_10_010: [If parameter messageCallback is NULL and the _SetMessageCallback had not been called to subscribe for messages, then IoTHubClient_LL_SetMessageCallback shall fail and return IOTHUB_CLIENT_ERROR.] */
TEST_FUNCTION(IoTHubClient_LL_SetMessageCallback_with_NULL_before_subscribe_fails)
{
    //arrange
    IOTHUB_CLIENT_LL_HANDLE handle = IoTHubClient_LL_Create(&TEST_CONFIG);
    umock_c_reset_all_calls();

    //act
    IOTHUB_CLIENT_RESULT result = IoTHubClient_LL_SetMessageCallback(handle, NULL, (void*)1);

    //assert
    ASSERT_ARE_EQUAL(IOTHUB_CLIENT_RESULT, IOTHUB_CLIENT_ERROR, result);
    ASSERT_ARE_EQUAL(char_ptr, umock_c_get_expected_calls(), umock_c_get_actual_calls());

    //cleanup
    IoTHubClient_LL_Destroy(handle);
}

/*Tests_SRS_IOTHUBCLIENT_LL_02_017: [If parameter messageCallback is non-NULL then IoTHubClient_LL_SetMessageCallback shall call the underlying layer's _Subscribe function.]*/
TEST_FUNCTION(IoTHubClient_LL_SetMessageCallback_with_non_NULL_succeeds)
{
    //arrange
    IOTHUB_CLIENT_LL_HANDLE handle = IoTHubClient_LL_Create(&TEST_CONFIG);
    umock_c_reset_all_calls();

    STRICT_EXPECTED_CALL(FAKE_IoTHubTransport_Subscribe(IGNORED_PTR_ARG))
        .IgnoreArgument(1);

    //act
    IOTHUB_CLIENT_RESULT result = IoTHubClient_LL_SetMessageCallback(handle, test_message_callback_async, (void*)1);

    //assert
    ASSERT_ARE_EQUAL(IOTHUB_CLIENT_RESULT, IOTHUB_CLIENT_OK, result);
    ASSERT_ARE_EQUAL(char_ptr, umock_c_get_expected_calls(), umock_c_get_actual_calls());

    //cleanup
    IoTHubClient_LL_Destroy(handle);
}

/*Tests_SRS_IOTHUBCLIENT_LL_02_018: [If the underlying layer's _Subscribe function fails, then IoTHubClient_LL_SetMessageCallback shall fail and return IOTHUB_CLIENT_ERROR. Otherwise IoTHubClient_LL_SetMessageCallback shall succeed and return IOTHUB_CLIENT_OK.]*/
TEST_FUNCTION(IoTHubClient_LL_SetMessageCallback_with_non_fails_when_underlying_transport_fails)
{
    //arrange
    IOTHUB_CLIENT_LL_HANDLE handle = IoTHubClient_LL_Create(&TEST_CONFIG);
    umock_c_reset_all_calls();

    STRICT_EXPECTED_CALL(FAKE_IoTHubTransport_Subscribe(IGNORED_PTR_ARG))
        .IgnoreArgument(1)
        .SetReturn(1);

    //act
    IOTHUB_CLIENT_RESULT result = IoTHubClient_LL_SetMessageCallback(handle, test_message_callback_async, (void*)1);

    //assert
    ASSERT_ARE_EQUAL(IOTHUB_CLIENT_RESULT, IOTHUB_CLIENT_ERROR, result);
    ASSERT_ARE_EQUAL(char_ptr, umock_c_get_expected_calls(), umock_c_get_actual_calls());

    //cleanup
    IoTHubClient_LL_Destroy(handle);
}

/*Tests_SRS_IOTHUBCLIENT_LL_02_020: [If parameter iotHubClientHandle is NULL then IoTHubClient_LL_DoWork shall not perform any action.] */
TEST_FUNCTION(IoTHubClient_LL_DoWork_with_NULL_does_nothing)
{
    //arrange

    //act
    IoTHubClient_LL_DoWork(NULL);

    //assert
    ASSERT_ARE_EQUAL(char_ptr, umock_c_get_expected_calls(), umock_c_get_actual_calls());
}

/*Tests_SRS_IOTHUBCLIENT_LL_02_021: [Otherwise, IoTHubClient_LL_DoWork shall invoke the underlaying layer's _DoWork function.] */
TEST_FUNCTION(IoTHubClient_LL_DoWork_calls_underlying_succeeds)
{
    //arrange
    IOTHUB_CLIENT_LL_HANDLE handle = IoTHubClient_LL_Create(&TEST_CONFIG);
    umock_c_reset_all_calls();

    STRICT_EXPECTED_CALL(tickcounter_get_current_ms(IGNORED_PTR_ARG, IGNORED_PTR_ARG)) /*_DoWork will ask "what's the time"*/
        .IgnoreAllArguments();

    STRICT_EXPECTED_CALL(FAKE_IoTHubTransport_DoWork(IGNORED_PTR_ARG, handle))
        .IgnoreArgument(1);

    //act
    IoTHubClient_LL_DoWork(handle);

    //assert
    ASSERT_ARE_EQUAL(char_ptr, umock_c_get_expected_calls(), umock_c_get_actual_calls());

    //cleanup
    IoTHubClient_LL_Destroy(handle);
}

/*Tests_SRS_IOTHUBCLIENT_LL_02_022: [If parameter completed is NULL or parameter handle is NULL then IoTHubClient_LL_SendBatch shall return.]*/
TEST_FUNCTION(IoTHubClient_LL_SendComplete_with_NULL_handle_shall_return)
{
    //arrange
    DLIST_ENTRY temp;
    DList_InitializeListHead(&temp);
    umock_c_reset_all_calls();

    //act
    IoTHubClient_LL_SendComplete(NULL, &temp, IOTHUB_CLIENT_CONFIRMATION_OK);

    //assert
    ASSERT_ARE_EQUAL(char_ptr, umock_c_get_expected_calls(), umock_c_get_actual_calls());
}

/*Tests_SRS_IOTHUBCLIENT_LL_02_022: [If parameter completed is NULL or parameter handle is NULL then IoTHubClient_LL_SendBatch shall return.]*/
TEST_FUNCTION(IoTHubClient_LL_SendComplete_with_NULL_completed_shall_return)
{
    //arrange
    IOTHUB_CLIENT_LL_HANDLE handle = IoTHubClient_LL_Create(&TEST_CONFIG);
    umock_c_reset_all_calls();

    //act
    IoTHubClient_LL_SendComplete(handle, NULL, IOTHUB_CLIENT_CONFIRMATION_OK);

    //assert
    ASSERT_ARE_EQUAL(char_ptr, umock_c_get_expected_calls(), umock_c_get_actual_calls());

    //cleanup
    IoTHubClient_LL_Destroy(handle);
}

/*Tests_SRS_IOTHUBCLIENT_LL_02_022: [If parameter completed is NULL or parameter handle is NULL then IoTHubClient_LL_SendBatch shall return.]*/
TEST_FUNCTION(IoTHubClient_LL_SendComplete_with_empty_completed_shall_return)
{
    //arrange
    IOTHUB_CLIENT_LL_HANDLE handle = IoTHubClient_LL_Create(&TEST_CONFIG);
    DLIST_ENTRY temp;
    DList_InitializeListHead(&temp);
    umock_c_reset_all_calls();

    STRICT_EXPECTED_CALL(DList_RemoveHeadList(&temp));

    //act
    IoTHubClient_LL_SendComplete(handle, &temp, IOTHUB_CLIENT_CONFIRMATION_OK);

    //assert
    ASSERT_ARE_EQUAL(char_ptr, umock_c_get_expected_calls(), umock_c_get_actual_calls());

    //cleanup
    IoTHubClient_LL_Destroy(handle);
}

/*Tests_SRS_IOTHUBCLIENT_LL_02_025: [If parameter result is IOTHUB_CLIENT_CONFIRMATION_OK then IoTHubClient_LL_SendComplete shall call all the non-NULL callbacks with the result parameter set to IOTHUB_CLIENT_CONFIRMATION_OK and the context set to the context passed originally in the SendEventAsync call.]*/
/*Tests_SRS_IOTHUBCLIENT_LL_02_026: [If any callback is NULL then there shall not be a callback call.]*/
TEST_FUNCTION(IoTHubClient_LL_SendComplete_with_3_items_one_without_callback_succeeds) /*for fun*/
{
    //arrange

    IOTHUB_CLIENT_LL_HANDLE handle = IoTHubClient_LL_Create(&TEST_CONFIG);
    DLIST_ENTRY temp;
    DList_InitializeListHead(&temp);

    IOTHUB_MESSAGE_LIST* one = (IOTHUB_MESSAGE_LIST*)malloc(sizeof(IOTHUB_MESSAGE_LIST)); /*this is SendEvent wannabe*/
    one->messageHandle = (IOTHUB_MESSAGE_HANDLE)1;
    one->callback = test_event_confirmation_callback;
    one->context = (void*)1;
    DList_InsertTailList(&temp, &(one->entry));

    IOTHUB_MESSAGE_LIST* two = (IOTHUB_MESSAGE_LIST*)malloc(sizeof(IOTHUB_MESSAGE_LIST)); /*this is SendEvent wannabe*/
    two->messageHandle = (IOTHUB_MESSAGE_HANDLE)2;
    two->callback = NULL;
    two->context = NULL;
    DList_InsertTailList(&temp, &(two->entry));

    IOTHUB_MESSAGE_LIST* three = (IOTHUB_MESSAGE_LIST*)malloc(sizeof(IOTHUB_MESSAGE_LIST)); /*this is SendEvent wannabe*/
    three->messageHandle = (IOTHUB_MESSAGE_HANDLE)3;
    three->callback = test_event_confirmation_callback;
    three->context = (void*)3;
    DList_InsertTailList(&temp, &(three->entry));

    umock_c_reset_all_calls();

    STRICT_EXPECTED_CALL(DList_RemoveHeadList(IGNORED_PTR_ARG))
        .IgnoreArgument(1);
    STRICT_EXPECTED_CALL(test_event_confirmation_callback(IOTHUB_CLIENT_CONFIRMATION_OK, (void*)1));
    STRICT_EXPECTED_CALL(IoTHubMessage_Destroy((IOTHUB_MESSAGE_HANDLE)1));
    STRICT_EXPECTED_CALL(gballoc_free(one));

    STRICT_EXPECTED_CALL(DList_RemoveHeadList(IGNORED_PTR_ARG))
        .IgnoreArgument(1);
    STRICT_EXPECTED_CALL(IoTHubMessage_Destroy((IOTHUB_MESSAGE_HANDLE)2));
    STRICT_EXPECTED_CALL(gballoc_free(two));

    STRICT_EXPECTED_CALL(DList_RemoveHeadList(IGNORED_PTR_ARG))
        .IgnoreArgument(1);
    STRICT_EXPECTED_CALL(test_event_confirmation_callback(IOTHUB_CLIENT_CONFIRMATION_OK, (void*)3));
    STRICT_EXPECTED_CALL(IoTHubMessage_Destroy((IOTHUB_MESSAGE_HANDLE)3));
    STRICT_EXPECTED_CALL(gballoc_free(three));

    STRICT_EXPECTED_CALL(DList_RemoveHeadList(IGNORED_PTR_ARG))
        .IgnoreArgument(1);

    //act
    IoTHubClient_LL_SendComplete(handle, &temp, IOTHUB_CLIENT_CONFIRMATION_OK);

    ///assert
    ASSERT_ARE_EQUAL(char_ptr, umock_c_get_expected_calls(), umock_c_get_actual_calls());

    ///cleanup
    IoTHubClient_LL_Destroy(handle);
}

/*Tests_SRS_IOTHUBCLIENT_LL_02_026: [If any callback is NULL then there shall not be a callback call.] */
TEST_FUNCTION(IoTHubClient_LL_SendComplete_with_3_items_one_with_callback_but_batch_failed_succeeds)
{
    //arrange

    IOTHUB_CLIENT_LL_HANDLE handle = IoTHubClient_LL_Create(&TEST_CONFIG);
    DLIST_ENTRY temp;
    DList_InitializeListHead(&temp);

    IOTHUB_MESSAGE_LIST* one = (IOTHUB_MESSAGE_LIST*)malloc(sizeof(IOTHUB_MESSAGE_LIST)); /*this is SendEvent wannabe*/
    one->messageHandle = (IOTHUB_MESSAGE_HANDLE)1;
    one->callback = NULL;
    one->context = NULL;
    DList_InsertTailList(&temp, &(one->entry));

    IOTHUB_MESSAGE_LIST* two = (IOTHUB_MESSAGE_LIST*)malloc(sizeof(IOTHUB_MESSAGE_LIST)); /*this is SendEvent wannabe*/
    two->messageHandle = (IOTHUB_MESSAGE_HANDLE)2;
    two->callback = NULL;
    two->context = NULL;
    DList_InsertTailList(&temp, &(two->entry));

    IOTHUB_MESSAGE_LIST* three = (IOTHUB_MESSAGE_LIST*)malloc(sizeof(IOTHUB_MESSAGE_LIST)); /*this is SendEvent wannabe*/
    three->messageHandle = (IOTHUB_MESSAGE_HANDLE)3;
    three->callback = test_event_confirmation_callback;
    three->context = (void*)3;
    DList_InsertTailList(&temp, &(three->entry));

    umock_c_reset_all_calls();

    STRICT_EXPECTED_CALL(DList_RemoveHeadList(IGNORED_PTR_ARG))
        .IgnoreArgument(1);
    STRICT_EXPECTED_CALL(IoTHubMessage_Destroy((IOTHUB_MESSAGE_HANDLE)1));
    STRICT_EXPECTED_CALL(gballoc_free(one));

    STRICT_EXPECTED_CALL(DList_RemoveHeadList(IGNORED_PTR_ARG))
        .IgnoreArgument(1);
    STRICT_EXPECTED_CALL(IoTHubMessage_Destroy((IOTHUB_MESSAGE_HANDLE)2));
    STRICT_EXPECTED_CALL(gballoc_free(two));

    STRICT_EXPECTED_CALL(DList_RemoveHeadList(IGNORED_PTR_ARG))
        .IgnoreArgument(1);
    STRICT_EXPECTED_CALL(test_event_confirmation_callback(IOTHUB_CLIENT_CONFIRMATION_ERROR, (void*)3));
    STRICT_EXPECTED_CALL(IoTHubMessage_Destroy((IOTHUB_MESSAGE_HANDLE)3));
    STRICT_EXPECTED_CALL(gballoc_free(three));

    STRICT_EXPECTED_CALL(DList_RemoveHeadList(IGNORED_PTR_ARG))
        .IgnoreArgument(1);

    //act
    IoTHubClient_LL_SendComplete(handle, &temp, IOTHUB_CLIENT_CONFIRMATION_ERROR);

    ///assert
    ASSERT_ARE_EQUAL(char_ptr, umock_c_get_expected_calls(), umock_c_get_actual_calls());

    ///cleanup
    IoTHubClient_LL_Destroy(handle);
}

/*Tests_SRS_IOTHUBCLIENT_LL_02_029: [If parameter handle is NULL then IoTHubClient_LL_MessageCallback shall return IOTHUBMESSAGE_ABANDONED.] */
TEST_FUNCTION(IoTHubClient_LL_MessageCallback_with_handle_NULL_parameter_fails)
{
    //arrange

    //act
    bool result = IoTHubClient_LL_MessageCallback(NULL, (MESSAGE_CALLBACK_INFO*)1);

    ///assert
    ASSERT_IS_FALSE(result);
    ASSERT_ARE_EQUAL(char_ptr, umock_c_get_expected_calls(), umock_c_get_actual_calls());
}

/*Tests_SRS_IOTHUBCLIENT_LL_02_029: [If either parameter `handle` or `messageData` is NULL then IoTHubClient_LL_MessageCallback shall return IOTHUBMESSAGE_ABANDONED.] */
TEST_FUNCTION(IoTHubClient_LL_MessageCallback_with_messageData_NULL_parameter_fails)
{
    //arrange
    IOTHUB_CLIENT_LL_HANDLE handle = IoTHubClient_LL_Create(&TEST_CONFIG);
    umock_c_reset_all_calls();

    //act
    bool result = IoTHubClient_LL_MessageCallback(handle, NULL);

    ///assert
    ASSERT_IS_FALSE(result);
    ASSERT_ARE_EQUAL(char_ptr, umock_c_get_expected_calls(), umock_c_get_actual_calls());

    //cleanup
    IoTHubClient_LL_Destroy(handle);
}

/*Tests_SRS_IOTHUBCLIENT_LL_10_004: [If messageHandle field of the messageData parameter is NULL then IoTHubClient_LL_MessageCallback shall return false.] */
TEST_FUNCTION(IoTHubClient_LL_MessageCallback_with_messageData_messageHandle_is_NULL_fails)
{
    //arrange
    IOTHUB_CLIENT_LL_HANDLE handle = IoTHubClient_LL_Create(&TEST_CONFIG);
    MESSAGE_CALLBACK_INFO* testMessage = make_test_message_info(NULL);
    umock_c_reset_all_calls();

    //act
    bool result = IoTHubClient_LL_MessageCallback(handle, testMessage);

    //assert
    ASSERT_IS_FALSE(result);
    ASSERT_ARE_EQUAL(char_ptr, umock_c_get_expected_calls(), umock_c_get_actual_calls());

    //cleanup
    destroy_test_message_info(testMessage);
    IoTHubClient_LL_Destroy(handle);
}

/*Tests_SRS_IOTHUBCLIENT_LL_02_032: [If messageCallbackType is NONE then IoTHubClient_LL_MessageCallback shall report false.] */
TEST_FUNCTION(IoTHubClient_LL_MessageCallback_with_unsubscribed_returns_false)
{
    //arrange
    IOTHUB_CLIENT_LL_HANDLE handle = IoTHubClient_LL_Create(&TEST_CONFIG);
    MESSAGE_CALLBACK_INFO* testMessage = make_test_message_info(TEST_MESSAGE_HANDLE);
    umock_c_reset_all_calls();

    STRICT_EXPECTED_CALL(get_time(NULL));

    //act
    bool result = IoTHubClient_LL_MessageCallback(handle, testMessage);

    //assert
    ASSERT_IS_FALSE(result);
    ASSERT_ARE_EQUAL(char_ptr, umock_c_get_expected_calls(), umock_c_get_actual_calls());

    //cleanup
    destroy_test_message_info(testMessage);
    IoTHubClient_LL_Destroy(handle);
}

/*Tests_SRS_IOTHUBCLIENT_LL_02_030: [If messageCallbackType is LEGACY then IoTHubClient_LL_MessageCallback shall invoke the last callback function (the parameter messageCallback to IoTHubClient_LL_SetMessageCallback) passing the message and the passed userContextCallback.]*/
/*Tests_SRS_IOTHUBCLIENT_LL_10_007: [If messageCallbackType is LEGACY then IoTHubClient_LL_MessageCallback shall send the message disposition as returned by the client to the underlying layer and return true.]*/
TEST_FUNCTION(IoTHubClient_LL_MessageCallback_with_messageCallback_calls_client_layer_succeeds)
{
    //arrange
    IOTHUB_CLIENT_LL_HANDLE handle = IoTHubClient_LL_Create(&TEST_CONFIG);
    (void)IoTHubClient_LL_SetMessageCallback(handle, test_message_callback_async, (void*)11);
    MESSAGE_CALLBACK_INFO* testMessage = make_test_message_info(TEST_MESSAGE_HANDLE);
    umock_c_reset_all_calls();

    STRICT_EXPECTED_CALL(get_time(NULL));
    STRICT_EXPECTED_CALL(test_message_callback_async(testMessage->messageHandle, (void*)11));
    STRICT_EXPECTED_CALL(FAKE_IoTHubTransport_SendMessageDisposition(testMessage, IOTHUBMESSAGE_ACCEPTED));

    //act
    bool result = IoTHubClient_LL_MessageCallback(handle, testMessage);

    //assert
    ASSERT_IS_TRUE(result);
    ASSERT_ARE_EQUAL(char_ptr, umock_c_get_expected_calls(), umock_c_get_actual_calls());

    //cleanup
    destroy_test_message_info(testMessage);
    IoTHubClient_LL_Destroy(handle);
}

TEST_FUNCTION(IoTHubClient_LL_MessageCallback_with_messageCallback_calls_client_layer_succeeds_report_disposition_fails)
{
    //arrange
    IOTHUB_CLIENT_LL_HANDLE handle = IoTHubClient_LL_Create(&TEST_CONFIG);
    (void)IoTHubClient_LL_SetMessageCallback(handle, test_message_callback_async, (void*)11);
    MESSAGE_CALLBACK_INFO* testMessage = make_test_message_info(TEST_MESSAGE_HANDLE);
    umock_c_reset_all_calls();

    STRICT_EXPECTED_CALL(get_time(NULL));
    STRICT_EXPECTED_CALL(test_message_callback_async(testMessage->messageHandle, (void*)11));
    STRICT_EXPECTED_CALL(FAKE_IoTHubTransport_SendMessageDisposition(testMessage, IOTHUBMESSAGE_ACCEPTED))
        .SetReturn(IOTHUB_CLIENT_ERROR);

    //act
    bool result = IoTHubClient_LL_MessageCallback(handle, testMessage);

    //assert
    ASSERT_IS_TRUE(result);
    ASSERT_ARE_EQUAL(char_ptr, umock_c_get_expected_calls(), umock_c_get_actual_calls());

    //cleanup
    destroy_test_message_info(testMessage);
    IoTHubClient_LL_Destroy(handle);
}

TEST_FUNCTION(IoTHubClient_LL_MessageCallback_with_messageCallbackEx_calls_client_layer_succeeds)
{
    //arrange
    IOTHUB_CLIENT_LL_HANDLE handle = IoTHubClient_LL_Create(&TEST_CONFIG);
    (void)IoTHubClient_LL_SetMessageCallback_Ex(handle, messageCallbackEx, (void*)11);
    MESSAGE_CALLBACK_INFO* testMessage = make_test_message_info(TEST_MESSAGE_HANDLE);
    umock_c_reset_all_calls();

    STRICT_EXPECTED_CALL(get_time(NULL));
    STRICT_EXPECTED_CALL(messageCallbackEx(testMessage, (void*)11));

    //act
    bool result = IoTHubClient_LL_MessageCallback(handle, testMessage);

    //assert
    ASSERT_IS_TRUE(result);
    ASSERT_ARE_EQUAL(char_ptr, umock_c_get_expected_calls(), umock_c_get_actual_calls());

    //cleanup
    destroy_test_message_info(testMessage);
    IoTHubClient_LL_Destroy(handle);
}

/*Tests_SRS_IOTHUBCLIENT_LL_10_009: [If messageCallbackType is ASYNC then  IoTHubClient_LL_MessageCallback shall return what messageCallbacEx returns.] */
TEST_FUNCTION(IoTHubClient_LL_MessageCallback_with_messageCallbackEx_calls_client_layer_reports_true)
{
    //arrange
    IOTHUB_CLIENT_LL_HANDLE handle = IoTHubClient_LL_Create(&TEST_CONFIG);
    (void)IoTHubClient_LL_SetMessageCallback_Ex(handle, messageCallbackEx, (void*)11);
    MESSAGE_CALLBACK_INFO* testMessage = make_test_message_info(TEST_MESSAGE_HANDLE);
    umock_c_reset_all_calls();

    STRICT_EXPECTED_CALL(get_time(NULL));
    STRICT_EXPECTED_CALL(messageCallbackEx(testMessage, (void*)11));

    //act
    bool result = IoTHubClient_LL_MessageCallback(handle, testMessage);

    //assert
    ASSERT_IS_TRUE(result);
    ASSERT_ARE_EQUAL(char_ptr, umock_c_get_expected_calls(), umock_c_get_actual_calls());

    //cleanup
    destroy_test_message_info(testMessage);
    IoTHubClient_LL_Destroy(handle);
}

/*Tests_SRS_IOTHUBCLIENT_LL_10_009: [If messageCallbackType is ASYNC then  IoTHubClient_LL_MessageCallback shall return what messageCallbacEx returns.] */
TEST_FUNCTION(IoTHubClient_LL_MessageCallback_with_messageCallbackEx_calls_client_layer_reports_false)
{
    //arrange
    IOTHUB_CLIENT_LL_HANDLE handle = IoTHubClient_LL_Create(&TEST_CONFIG);
    (void)IoTHubClient_LL_SetMessageCallback_Ex(handle, messageCallbackEx, (void*)11);
    MESSAGE_CALLBACK_INFO* testMessage = make_test_message_info(TEST_MESSAGE_HANDLE);
    umock_c_reset_all_calls();

    STRICT_EXPECTED_CALL(get_time(NULL));
    STRICT_EXPECTED_CALL(messageCallbackEx(testMessage, (void*)11))
        .SetReturn(false);

    //act
    bool result = IoTHubClient_LL_MessageCallback(handle, testMessage);

    //assert
    ASSERT_IS_FALSE(result);
    ASSERT_ARE_EQUAL(char_ptr, umock_c_get_expected_calls(), umock_c_get_actual_calls());

    //cleanup
    destroy_test_message_info(testMessage);
    IoTHubClient_LL_Destroy(handle);
}

TEST_FUNCTION(IoTHubClient_LL_MessageCallback_with_messageCallbackEx_calls_client_layer_fails_disposition_reporting_fails)
{
    //arrange
    IOTHUB_CLIENT_LL_HANDLE handle = IoTHubClient_LL_Create(&TEST_CONFIG);
    (void)IoTHubClient_LL_SetMessageCallback_Ex(handle, messageCallbackEx, (void*)11);
    MESSAGE_CALLBACK_INFO* testMessage = make_test_message_info(TEST_MESSAGE_HANDLE);
    umock_c_reset_all_calls();

    STRICT_EXPECTED_CALL(get_time(NULL));
    STRICT_EXPECTED_CALL(messageCallbackEx(testMessage, (void*)11))
        .SetReturn(false);

    //act
    bool result = IoTHubClient_LL_MessageCallback(handle, testMessage);

    //assert
    ASSERT_IS_FALSE(result);
    ASSERT_ARE_EQUAL(char_ptr, umock_c_get_expected_calls(), umock_c_get_actual_calls());

    //cleanup
    destroy_test_message_info(testMessage);
    IoTHubClient_LL_Destroy(handle);
}

/*** IoTHubClient_LL_GetLastMessageReceiveTime ***/

/* Tests_SRS_IOTHUBCLIENT_LL_09_001: [IoTHubClient_LL_GetLastMessageReceiveTime shall return IOTHUB_CLIENT_INVALID_ARG if any of the arguments is NULL] */
TEST_FUNCTION(IoTHubClient_LL_GetLastMessageReceiveTime_InvalidClientHandleArg_fails)
{
    // arrange
    time_t lastMessageReceiveTime;

    IOTHUB_CLIENT_LL_HANDLE iotHubClientHandle = IoTHubClient_LL_Create(&TEST_CONFIG);
    umock_c_reset_all_calls();

    // act
    IOTHUB_CLIENT_RESULT result = IoTHubClient_LL_GetLastMessageReceiveTime(NULL, &lastMessageReceiveTime);

    // assert
    ASSERT_ARE_EQUAL(IOTHUB_CLIENT_RESULT, IOTHUB_CLIENT_INVALID_ARG, result);
    ASSERT_ARE_EQUAL(char_ptr, umock_c_get_expected_calls(), umock_c_get_actual_calls());

    // Cleanup
    IoTHubClient_LL_Destroy(iotHubClientHandle);
}

/* Tests_SRS_IOTHUBCLIENT_LL_09_001: [IoTHubClient_LL_GetLastMessageReceiveTime shall return IOTHUB_CLIENT_INVALID_ARG if any of the arguments is NULL] */
TEST_FUNCTION(IoTHubClient_LL_GetLastMessageReceiveTime_InvalidTimeRefArg_fails)
{
    // arrange
    IOTHUB_CLIENT_LL_HANDLE iotHubClientHandle = IoTHubClient_LL_Create(&TEST_CONFIG);
    umock_c_reset_all_calls();

    // act
    IOTHUB_CLIENT_RESULT result = IoTHubClient_LL_GetLastMessageReceiveTime(iotHubClientHandle, NULL);

    // assert
    ASSERT_ARE_EQUAL(IOTHUB_CLIENT_RESULT, IOTHUB_CLIENT_INVALID_ARG, result);
    ASSERT_ARE_EQUAL(char_ptr, umock_c_get_expected_calls(), umock_c_get_actual_calls());


    // Cleanup
    IoTHubClient_LL_Destroy(iotHubClientHandle);
}

/* Tests_SRS_IOTHUBCLIENT_LL_09_002: [IoTHubClient_LL_GetLastMessageReceiveTime shall return IOTHUB_CLIENT_INDEFINITE_TIME - and not set 'lastMessageReceiveTime' - if it is unable to provide the time for the last commands] */
TEST_FUNCTION(IoTHubClient_LL_GetLastMessageReceiveTime_NoMessagesReceived_fails)
{
    // arrange
    time_t lastMessageReceiveTime = (time_t)0;

    IOTHUB_CLIENT_LL_HANDLE iotHubClientHandle = IoTHubClient_LL_Create(&TEST_CONFIG);
    umock_c_reset_all_calls();

    // act
    IOTHUB_CLIENT_RESULT result = IoTHubClient_LL_GetLastMessageReceiveTime(iotHubClientHandle, &lastMessageReceiveTime);

    // assert
    ASSERT_ARE_EQUAL(IOTHUB_CLIENT_RESULT, IOTHUB_CLIENT_INDEFINITE_TIME, result);
    ASSERT_ARE_EQUAL(int, 0, (int)(lastMessageReceiveTime));
    ASSERT_ARE_EQUAL(char_ptr, umock_c_get_expected_calls(), umock_c_get_actual_calls());

    // Cleanup
    IoTHubClient_LL_Destroy(iotHubClientHandle);
}

/* Tests_SRS_IOTHUBCLIENT_LL_09_003: [IoTHubClient_LL_GetLastMessageReceiveTime shall return IOTHUB_CLIENT_OK if it wrote in the lastMessageReceiveTime the time when the last command was received] */
/* Tests_SRS_IOTHUBCLIENT_LL_09_004: [IoTHubClient_LL_GetLastMessageReceiveTime shall return lastMessageReceiveTime in localtime] */
TEST_FUNCTION(IoTHubClient_LL_GetLastMessageReceiveTime_MessagesReceived_succeeds)
{
    // arrange
    IOTHUB_CLIENT_LL_HANDLE handle = IoTHubClient_LL_Create(&TEST_CONFIG);
    (void)IoTHubClient_LL_SetMessageCallback(handle, test_message_callback_async, (void*)11);

    MESSAGE_CALLBACK_INFO* testMessage = make_test_message_info(TEST_MESSAGE_HANDLE);
    umock_c_reset_all_calls();

    STRICT_EXPECTED_CALL(get_time(NULL));
    STRICT_EXPECTED_CALL(test_message_callback_async(testMessage->messageHandle, (void*)11));
    STRICT_EXPECTED_CALL(FAKE_IoTHubTransport_SendMessageDisposition(testMessage, IOTHUBMESSAGE_ACCEPTED));

    (void)IoTHubClient_LL_MessageCallback(handle, testMessage);

    // act
    time_t lastMessageReceiveTime = (time_t)0;
    IOTHUB_CLIENT_RESULT result = IoTHubClient_LL_GetLastMessageReceiveTime(handle, &lastMessageReceiveTime);

    // assert
    ASSERT_ARE_EQUAL(IOTHUB_CLIENT_RESULT, IOTHUB_CLIENT_OK, result);
    ASSERT_ARE_EQUAL(int, (int)TEST_TIME_VALUE, (int)lastMessageReceiveTime);

    ASSERT_ARE_EQUAL(char_ptr, umock_c_get_expected_calls(), umock_c_get_actual_calls());

    ///cleanup
    IoTHubClient_LL_Destroy(handle);
    destroy_test_message_info(testMessage);
}

/*** IoTHubClient_LL_GetSendStatus ***/

/* Tests_SRS_IOTHUBCLIENT_09_007: [IoTHubClient_LL_GetSendStatus shall return IOTHUB_CLIENT_INVALID_ARG if called with NULL parameter] */
TEST_FUNCTION(IoTHubClient_LL_GetSendStatus_BadHandleArgument_fails)
{
    // arrange

    umock_c_reset_all_calls();

    IOTHUB_CLIENT_STATUS status;

    // act
    IOTHUB_CLIENT_RESULT result = IoTHubClient_LL_GetSendStatus(NULL, &status);

    // assert
    ASSERT_ARE_EQUAL(char_ptr, umock_c_get_expected_calls(), umock_c_get_actual_calls());
    ASSERT_ARE_EQUAL(IOTHUB_CLIENT_RESULT, IOTHUB_CLIENT_INVALID_ARG, result);

    // cleanup
}

/* Tests_SRS_IOTHUBCLIENT_09_007: [IoTHubClient_LL_GetSendStatus shall return IOTHUB_CLIENT_INVALID_ARG if called with NULL parameter] */
TEST_FUNCTION(IoTHubClient_LL_GetSendStatus_BadStatusArgument_fails)
{
    // arrange

    IOTHUB_CLIENT_LL_HANDLE handle = IoTHubClient_LL_Create(&TEST_CONFIG);
    umock_c_reset_all_calls();

    // act
    IOTHUB_CLIENT_RESULT result = IoTHubClient_LL_GetSendStatus(handle, NULL);

    // assert
    ASSERT_ARE_EQUAL(char_ptr, umock_c_get_expected_calls(), umock_c_get_actual_calls());
    ASSERT_ARE_EQUAL(IOTHUB_CLIENT_RESULT, IOTHUB_CLIENT_INVALID_ARG, result);

    // cleanup
    IoTHubClient_LL_Destroy(handle);
}

/* Tests_SRS_IOTHUBCLIENT_09_008: [IoTHubClient_LL_GetSendStatus shall return IOTHUB_CLIENT_OK and status IOTHUB_CLIENT_SEND_STATUS_IDLE if there is currently no items to be sent] */
TEST_FUNCTION(IoTHubClient_LL_GetSendStatus_NoEventToSend_Succeeds)
{
    // arrange
    IOTHUB_CLIENT_LL_HANDLE handle = IoTHubClient_LL_Create(&TEST_CONFIG);
    umock_c_reset_all_calls();

    IOTHUB_CLIENT_STATUS status;
    IOTHUB_CLIENT_STATUS desire_status = IOTHUB_CLIENT_SEND_STATUS_IDLE;

    STRICT_EXPECTED_CALL(FAKE_IoTHubTransport_GetSendStatus(IGNORED_PTR_ARG, IGNORED_PTR_ARG))
        .IgnoreArgument_handle()
        .CopyOutArgumentBuffer_iotHubClientStatus(&desire_status, sizeof(status))
        .SetReturn(IOTHUB_CLIENT_OK);

    // act
    IOTHUB_CLIENT_RESULT result = IoTHubClient_LL_GetSendStatus(handle, &status);

    // assert
    ASSERT_ARE_EQUAL(IOTHUB_CLIENT_RESULT, IOTHUB_CLIENT_OK, result);
    ASSERT_ARE_EQUAL(IOTHUB_CLIENT_STATUS, IOTHUB_CLIENT_SEND_STATUS_IDLE, status);
    ASSERT_ARE_EQUAL(char_ptr, umock_c_get_expected_calls(), umock_c_get_actual_calls());

    // cleanup
    IoTHubClient_LL_Destroy(handle);
}

/* Tests_SRS_IOTHUBCLIENT_09_009: [IoTHubClient_LL_GetSendStatus shall return IOTHUB_CLIENT_OK and status IOTHUB_CLIENT_SEND_STATUS_BUSY if there are currently items to be sent] */
TEST_FUNCTION(IoTHubClient_LL_GetSendStatus_HasEventToSend_Succeeds)
{
    // arrange
    IOTHUB_CLIENT_LL_HANDLE handle = IoTHubClient_LL_Create(&TEST_CONFIG);
    umock_c_reset_all_calls();

    IOTHUB_CLIENT_STATUS status;
    IOTHUB_CLIENT_STATUS desire_status = IOTHUB_CLIENT_SEND_STATUS_BUSY;

    STRICT_EXPECTED_CALL(FAKE_IoTHubTransport_GetSendStatus(IGNORED_PTR_ARG, IGNORED_PTR_ARG))
        .IgnoreArgument_handle()
        .CopyOutArgumentBuffer_iotHubClientStatus(&desire_status, sizeof(status))
        .SetReturn(IOTHUB_CLIENT_OK);

    // act
    IOTHUB_CLIENT_RESULT result = IoTHubClient_LL_GetSendStatus(handle, &status);

    // assert
    ASSERT_ARE_EQUAL(char_ptr, umock_c_get_expected_calls(), umock_c_get_actual_calls());
    ASSERT_ARE_EQUAL(IOTHUB_CLIENT_RESULT, IOTHUB_CLIENT_OK, result);
    ASSERT_ARE_EQUAL(IOTHUB_CLIENT_STATUS, IOTHUB_CLIENT_SEND_STATUS_BUSY, status);

    // cleanup
    IoTHubClient_LL_Destroy(handle);
}

/*Tests_SRS_IOTHUBCLIENT_LL_02_034: [If iotHubClientHandle is NULL then IoTHubClient_LL_SetOption shall return IOTHUB_CLIENT_INVALID_ARG.]*/
TEST_FUNCTION(IoTHubClient_LL_SetOption_with_NULL_handle_fails)
{
    //arrange

    //act
    IOTHUB_CLIENT_RESULT result = IoTHubClient_LL_SetOption(NULL, "a", "b");

    ///assert
    ASSERT_ARE_EQUAL(IOTHUB_CLIENT_RESULT, IOTHUB_CLIENT_INVALID_ARG, result);

    ///cleanup
}

/*Tests_SRS_IOTHUBCLIENT_LL_02_035: [If optionName is NULL then IoTHubClient_LL_SetOption shall return IOTHUB_CLIENT_INVALID_ARG.] */
TEST_FUNCTION(IoTHubClient_LL_SetOption_with_NULL_optionName_fails)
{
    //arrange

    IOTHUB_CLIENT_LL_HANDLE handle = IoTHubClient_LL_Create(&TEST_CONFIG);
    umock_c_reset_all_calls();

    //act
    IOTHUB_CLIENT_RESULT result = IoTHubClient_LL_SetOption(handle, NULL, "b");

    ///assert
    ASSERT_ARE_EQUAL(IOTHUB_CLIENT_RESULT, IOTHUB_CLIENT_INVALID_ARG, result);
    ASSERT_ARE_EQUAL(char_ptr, umock_c_get_expected_calls(), umock_c_get_actual_calls());

    ///cleanup
    IoTHubClient_LL_Destroy(handle);

}

/*Tests_SRS_IOTHUBCLIENT_LL_02_036: [If value is NULL then IoTHubClient_LL_SetOption shall return IOTHUB_CLIENT_INVALID_ARG.] */
TEST_FUNCTION(IoTHubClient_LL_SetOption_with_NULL_value_fails)
{
    //arrange

    IOTHUB_CLIENT_LL_HANDLE handle = IoTHubClient_LL_Create(&TEST_CONFIG);
    umock_c_reset_all_calls();

    //act
    IOTHUB_CLIENT_RESULT result = IoTHubClient_LL_SetOption(handle, "a", NULL);

    ///assert
    ASSERT_ARE_EQUAL(IOTHUB_CLIENT_RESULT, IOTHUB_CLIENT_INVALID_ARG, result);
    ASSERT_ARE_EQUAL(char_ptr, umock_c_get_expected_calls(), umock_c_get_actual_calls());

    ///cleanup
    IoTHubClient_LL_Destroy(handle);

}

#ifndef DONT_USE_UPLOADTOBLOB
/*these tests are to be run when upload to blob functionality exists*/

/*Tests_SRS_IOTHUBCLIENT_LL_02_099 : [IoTHubClient_LL_SetOption shall return according to the table below]*/
TEST_FUNCTION(IoTHubClient_LL_SetOption_all_combinations)
{

    static struct SetOptionTriplet
    {
        IOTHUB_CLIENT_RESULT IoTHubClient_UploadToBlob_SetOption_return;
        IOTHUB_CLIENT_RESULT Transport_SetOption_return;
        IOTHUB_CLIENT_RESULT expected_return;
    } allCombinations[] =
    {
        { IOTHUB_CLIENT_OK, IOTHUB_CLIENT_OK , IOTHUB_CLIENT_OK },
        { IOTHUB_CLIENT_OK, IOTHUB_CLIENT_ERROR, IOTHUB_CLIENT_ERROR },
        { IOTHUB_CLIENT_OK, IOTHUB_CLIENT_INVALID_ARG, IOTHUB_CLIENT_OK },
        { IOTHUB_CLIENT_ERROR, IOTHUB_CLIENT_OK , IOTHUB_CLIENT_ERROR },
        { IOTHUB_CLIENT_ERROR, IOTHUB_CLIENT_ERROR, IOTHUB_CLIENT_ERROR },
        { IOTHUB_CLIENT_ERROR, IOTHUB_CLIENT_INVALID_ARG, IOTHUB_CLIENT_ERROR },
        { IOTHUB_CLIENT_INVALID_ARG, IOTHUB_CLIENT_OK , IOTHUB_CLIENT_OK },
        { IOTHUB_CLIENT_INVALID_ARG, IOTHUB_CLIENT_ERROR, IOTHUB_CLIENT_ERROR },
        { IOTHUB_CLIENT_INVALID_ARG, IOTHUB_CLIENT_INVALID_ARG, IOTHUB_CLIENT_INVALID_ARG }
    };

    //arrange

    IOTHUB_CLIENT_LL_HANDLE handle = IoTHubClient_LL_Create(&TEST_CONFIG);


    for (size_t i = 0;i < sizeof(allCombinations) / sizeof(allCombinations[0]);i++)
    {
        umock_c_reset_all_calls();
        EXPECTED_CALL(IoTHubClient_LL_UploadToBlob_SetOption(IGNORED_PTR_ARG, "a", "b"))
            .SetReturn(allCombinations[i].IoTHubClient_UploadToBlob_SetOption_return);

        EXPECTED_CALL(FAKE_IoTHubTransport_SetOption(IGNORED_PTR_ARG, "a", "b"))
            .SetReturn(allCombinations[i].Transport_SetOption_return);

        //act
        IOTHUB_CLIENT_RESULT result = IoTHubClient_LL_SetOption(handle, "a", "b");

        ///assert
        ASSERT_ARE_EQUAL(IOTHUB_CLIENT_RESULT, allCombinations[i].expected_return, result);
    }

    ///cleanup
    IoTHubClient_LL_Destroy(handle);
    umock_c_reset_all_calls();
}

/*Tests_SRS_IOTHUBCLIENT_LL_02_038: [Otherwise, IoTHubClient_LL shall call the function _SetOption of the underlying transport and return what that function is returning.] */
TEST_FUNCTION(IoTHubClient_LL_SetOption_fails_when_underlying_transport_fails)
{
    //arrange
    IOTHUB_CLIENT_LL_HANDLE handle = IoTHubClient_LL_Create(&TEST_CONFIG);
    umock_c_reset_all_calls();

    STRICT_EXPECTED_CALL(IoTHubClient_LL_UploadToBlob_SetOption(IGNORED_PTR_ARG, IGNORED_PTR_ARG, IGNORED_PTR_ARG))
        .IgnoreArgument_handle()
        .IgnoreArgument_optionName()
        .IgnoreArgument_value()
        .SetReturn(IOTHUB_CLIENT_INVALID_ARG);

    STRICT_EXPECTED_CALL(FAKE_IoTHubTransport_SetOption(IGNORED_PTR_ARG, IGNORED_PTR_ARG, IGNORED_PTR_ARG))
        .IgnoreArgument_handle()
        .IgnoreArgument_optionName()
        .IgnoreArgument_value()
        .SetReturn(IOTHUB_CLIENT_INDEFINITE_TIME);

    //act
    IOTHUB_CLIENT_RESULT result = IoTHubClient_LL_SetOption(handle, "a", "b");

    ///assert
    ASSERT_ARE_EQUAL(IOTHUB_CLIENT_RESULT, IOTHUB_CLIENT_INDEFINITE_TIME, result);
    ASSERT_ARE_EQUAL(char_ptr, umock_c_get_expected_calls(), umock_c_get_actual_calls());

    ///cleanup
    IoTHubClient_LL_Destroy(handle);

}
#else
/*these tests are to be run when uploadtoblob is not present*/
TEST_FUNCTION(IoTHubClient_LL_SetOption_fails_when_underlying_transport_fails)
{
    //arrange

    IOTHUB_CLIENT_LL_HANDLE handle = IoTHubClient_LL_Create(&TEST_CONFIG);
    umock_c_reset_all_calls();

    EXPECTED_CALL(FAKE_IoTHubTransport_SetOption(IGNORED_PTR_ARG, "a", "b"))
        .SetReturn(IOTHUB_CLIENT_INDEFINITE_TIME);

    //act
    IOTHUB_CLIENT_RESULT result = IoTHubClient_LL_SetOption(handle, "a", "b");

    ///assert
    ASSERT_ARE_EQUAL(IOTHUB_CLIENT_RESULT, IOTHUB_CLIENT_INDEFINITE_TIME, result);
    ASSERT_ARE_EQUAL(char_ptr, umock_c_get_expected_calls(), umock_c_get_actual_calls());

    ///cleanup
    IoTHubClient_LL_Destroy(handle);

}
#endif

/*Tests_SRS_IOTHUBCLIENT_LL_02_039: [ "messageTimeout" - once IoTHubClient_LL_SendEventAsync is called the message shall timeout after value miliseconds. Value is a pointer to a tickcounter_ms_t. ]*/
TEST_FUNCTION(IoTHubClient_LL_SetOption_messageTimeout_to_zero_after_Create_succeeds)
{
    //arrange

    IOTHUB_CLIENT_LL_HANDLE handle = IoTHubClient_LL_Create(&TEST_CONFIG);
    umock_c_reset_all_calls();

    //act
    tickcounter_ms_t zero = 0;
    IOTHUB_CLIENT_RESULT result = IoTHubClient_LL_SetOption(handle, "messageTimeout", &zero);

    ///assert
    ASSERT_ARE_EQUAL(IOTHUB_CLIENT_RESULT, IOTHUB_CLIENT_OK, result);
    ASSERT_ARE_EQUAL(char_ptr, umock_c_get_expected_calls(), umock_c_get_actual_calls());

    ///cleanup
    IoTHubClient_LL_Destroy(handle);
}

/*Tests_SRS_IOTHUBCLIENT_LL_02_039: [ "messageTimeout" - once IoTHubClient_LL_SendEventAsync is called the message shall timeout after value miliseconds. Value is a pointer to a tickcounter_ms_t. ]*/
TEST_FUNCTION(IoTHubClient_LL_SetOption_messageTimeout_to_one_after_Create_succeeds)
{
    //arrange

    IOTHUB_CLIENT_LL_HANDLE handle = IoTHubClient_LL_Create(&TEST_CONFIG);
    umock_c_reset_all_calls();

    //act
    tickcounter_ms_t one = 1;
    IOTHUB_CLIENT_RESULT result = IoTHubClient_LL_SetOption(handle, "messageTimeout", &one);

    ///assert
    ASSERT_ARE_EQUAL(IOTHUB_CLIENT_RESULT, IOTHUB_CLIENT_OK, result);
    ASSERT_ARE_EQUAL(char_ptr, umock_c_get_expected_calls(), umock_c_get_actual_calls());

    ///cleanup
    IoTHubClient_LL_Destroy(handle);

}

/*Tests_SRS_IOTHUBCLIENT_LL_02_039: [ "messageTimeout" - once IoTHubClient_LL_SendEventAsync is called the message shall timeout after value miliseconds. Value is a pointer to a tickcounter_ms_t. ]*/
TEST_FUNCTION(IoTHubClient_LL_SetOption_messageTimeout_can_be_reverted_back_to_zero_succeeds)
{
    //arrange

    IOTHUB_CLIENT_LL_HANDLE handle = IoTHubClient_LL_Create(&TEST_CONFIG);
    tickcounter_ms_t one = 1;
    (void)IoTHubClient_LL_SetOption(handle, "messageTimeout", &one);
    umock_c_reset_all_calls();

    //act
    tickcounter_ms_t zero = 0;
    IOTHUB_CLIENT_RESULT result = IoTHubClient_LL_SetOption(handle, "messageTimeout", &zero);

    ///assert
    ASSERT_ARE_EQUAL(IOTHUB_CLIENT_RESULT, IOTHUB_CLIENT_OK, result);
    ASSERT_ARE_EQUAL(char_ptr, umock_c_get_expected_calls(), umock_c_get_actual_calls());

    ///cleanup
    IoTHubClient_LL_Destroy(handle);
}

/*Tests_SRS_IOTHUBCLIENT_LL_02_039: [ "messageTimeout" - once IoTHubClient_LL_SendEventAsync is called the message shall timeout after value miliseconds. Value is a pointer to a tickcounter_ms_t. ]*/
/*Tests_SRS_IOTHUBCLIENT_LL_02_041: [ If more than value miliseconds have passed since the call to IoTHubClient_LL_SendEventAsync then the message callback shall be called with a status code of IOTHUB_CLIENT_CONFIRMATION_TIMEOUT. ]*/
TEST_FUNCTION(IoTHubClient_LL_SetOption_messageTimeout_calls_timeout_callback)
{
    //arrange

    IOTHUB_CLIENT_LL_HANDLE handle = IoTHubClient_LL_Create(&TEST_CONFIG);
    tickcounter_ms_t one = 1;
    (void)IoTHubClient_LL_SetOption(handle, "messageTimeout", &one);

    /*send 1 messages that will expire*/
    /*because sending messages stamps the message's timeout, the call to tickcounter_get_current_ms needs to be here, so the test can says
    "the message has been received at time=10*/
    tickcounter_ms_t ten = 10;
    STRICT_EXPECTED_CALL(tickcounter_get_current_ms(IGNORED_PTR_ARG, IGNORED_PTR_ARG))
        .IgnoreArgument(1)
        .CopyOutArgumentBuffer(2, &ten, sizeof(ten));
    (void)IoTHubClient_LL_SendEventAsync(handle, TEST_DEVICEMESSAGE_HANDLE, test_event_confirmation_callback, (void*)TEST_DEVICEMESSAGE_HANDLE);
    umock_c_reset_all_calls();

    /*we don't care what happens in the Transport, so let's ignore all those calls*/
    tickcounter_ms_t twelve = 12; /*12 > 10 (receive time) + 1 (timeout) => timeout*/
    STRICT_EXPECTED_CALL(tickcounter_get_current_ms(IGNORED_PTR_ARG, IGNORED_PTR_ARG))
        .IgnoreArgument(1)
        .CopyOutArgumentBuffer(2, &twelve, sizeof(twelve));

    STRICT_EXPECTED_CALL(DList_RemoveEntryList(IGNORED_PTR_ARG)) /*this is removing the item from waitingToSend*/
        .IgnoreArgument(1);
    STRICT_EXPECTED_CALL(test_event_confirmation_callback(IOTHUB_CLIENT_CONFIRMATION_MESSAGE_TIMEOUT, (void*)TEST_DEVICEMESSAGE_HANDLE)); /*calling the callback*/
    STRICT_EXPECTED_CALL(IoTHubMessage_Destroy(IGNORED_PTR_ARG)) /*destroying the message clone*/
        .IgnoreArgument(1);
    STRICT_EXPECTED_CALL(gballoc_free(IGNORED_PTR_ARG)) /*destroying the IOTHUB_MESSAGE_LIST*/
        .IgnoreArgument(1);
    EXPECTED_CALL(FAKE_IoTHubTransport_DoWork(IGNORED_PTR_ARG, IGNORED_PTR_ARG))
        .IgnoreAllCalls();

    //act
    IoTHubClient_LL_DoWork(handle);

    ///assert
    ASSERT_ARE_EQUAL(char_ptr, umock_c_get_expected_calls(), umock_c_get_actual_calls());

    ///cleanup
    IoTHubClient_LL_Destroy(handle);
}

/*Tests_SRS_IOTHUBCLIENT_LL_02_042: [ By default, messages shall not timeout. ]*/
TEST_FUNCTION(IoTHubClient_LL_SetOption_defaults_to_zero)
{
    //arrange

    IOTHUB_CLIENT_LL_HANDLE handle = IoTHubClient_LL_Create(&TEST_CONFIG);

    /*send 1 messages that will expire*/
    /*because sending messages stamps the message's timeout, the call to tickcounter_get_current_ms needs to be here, so the test can says
    "the message has been received at time=10*/
    tickcounter_ms_t ten = 10;
    STRICT_EXPECTED_CALL(tickcounter_get_current_ms(IGNORED_PTR_ARG, IGNORED_PTR_ARG))
        .IgnoreArgument(1)
        .CopyOutArgumentBuffer(2, &ten, sizeof(ten));
    (void)IoTHubClient_LL_SendEventAsync(handle, TEST_DEVICEMESSAGE_HANDLE, test_event_confirmation_callback, (void*)TEST_DEVICEMESSAGE_HANDLE);
    umock_c_reset_all_calls();

    /*we don't care what happens in the Transport, so let's ignore all those calls*/

    tickcounter_ms_t twelve = 12; /*12 > 10 (receive time) + 1 (timeout) => would result in timeout, except the fact that messageTimeout option has never been set, therefore no timeout shall be called*/
    STRICT_EXPECTED_CALL(tickcounter_get_current_ms(IGNORED_PTR_ARG, IGNORED_PTR_ARG))
        .IgnoreArgument(1)
        .CopyOutArgumentBuffer(2, &twelve, sizeof(twelve));
    EXPECTED_CALL(FAKE_IoTHubTransport_DoWork(IGNORED_PTR_ARG, IGNORED_PTR_ARG))
        .IgnoreAllCalls();

    //act
    IoTHubClient_LL_DoWork(handle);

    ///assert
    ASSERT_ARE_EQUAL(char_ptr, umock_c_get_expected_calls(), umock_c_get_actual_calls());

    ///cleanup
    IoTHubClient_LL_Destroy(handle);
}

/*Tests_SRS_IOTHUBCLIENT_LL_02_039: [ "messageTimeout" - once IoTHubClient_LL_SendEventAsync is called the message shall timeout after value miliseconds. Value is a pointer to a tickcounter_ms_t. ]*/
TEST_FUNCTION(IoTHubClient_LL_SetOption_messageTimeout_only_removes_the_message_if_it_has_NULL_callback)
{
    //arrange

    IOTHUB_CLIENT_LL_HANDLE handle = IoTHubClient_LL_Create(&TEST_CONFIG);
    tickcounter_ms_t one = 1;
    (void)IoTHubClient_LL_SetOption(handle, "messageTimeout", &one);

    /*send 1 messages that will expire*/
    /*because sending messages stamps the message's timeout, the call to tickcounter_get_current_ms needs to be here, so the test can says
    "the message has been received at time=10*/
    tickcounter_ms_t ten = 10;
    STRICT_EXPECTED_CALL(tickcounter_get_current_ms(IGNORED_PTR_ARG, IGNORED_PTR_ARG))
        .IgnoreArgument(1)
        .CopyOutArgumentBuffer(2, &ten, sizeof(ten));
    (void)IoTHubClient_LL_SendEventAsync(handle, TEST_DEVICEMESSAGE_HANDLE, NULL, NULL); /*this is a message with a NULL callback*/
    umock_c_reset_all_calls();

    tickcounter_ms_t twelve = 12; /*12 > 10 (receive time) + 1 (timeout) => timeout*/
    STRICT_EXPECTED_CALL(tickcounter_get_current_ms(IGNORED_PTR_ARG, IGNORED_PTR_ARG))
        .IgnoreArgument(1)
        .CopyOutArgumentBuffer(2, &twelve, sizeof(twelve));

    STRICT_EXPECTED_CALL(DList_RemoveEntryList(IGNORED_PTR_ARG)) /*this is removing the item from waitingToSend*/
        .IgnoreArgument(1);
    STRICT_EXPECTED_CALL(IoTHubMessage_Destroy(IGNORED_PTR_ARG)) /*destroying the message clone*/
        .IgnoreArgument(1);
    STRICT_EXPECTED_CALL(gballoc_free(IGNORED_PTR_ARG)) /*destroying the IOTHUB_MESSAGE_LIST*/
        .IgnoreArgument(1);

    /*we don't care what happens in the Transport, so let's ignore all those calls*/
    EXPECTED_CALL(FAKE_IoTHubTransport_DoWork(IGNORED_PTR_ARG, IGNORED_PTR_ARG))
        .IgnoreAllCalls();

    //act
    IoTHubClient_LL_DoWork(handle);

    ///assert
    ASSERT_ARE_EQUAL(char_ptr, umock_c_get_expected_calls(), umock_c_get_actual_calls());

    ///cleanup
    IoTHubClient_LL_Destroy(handle);
}

/*Tests_SRS_IOTHUBCLIENT_LL_02_039: [ "messageTimeout" - once IoTHubClient_LL_SendEventAsync is called the message shall timeout after value miliseconds. Value is a pointer to a tickcounter_ms_t. ]*/
/*Tests_SRS_IOTHUBCLIENT_LL_02_041: [ If more than value miliseconds have passed since the call to IoTHubClient_LL_SendEventAsync then the message callback shall be called with a status code of IOTHUB_CLIENT_CONFIRMATION_TIMEOUT. ]*/
TEST_FUNCTION(IoTHubClient_LL_SetOption_messageTimeout_when_exactly_on_the_edge_does_not_call_the_callback) /*because "more"*/
{
    //arrange
    IOTHUB_CLIENT_LL_HANDLE handle = IoTHubClient_LL_Create(&TEST_CONFIG);
    tickcounter_ms_t one = 1;
    (void)IoTHubClient_LL_SetOption(handle, "messageTimeout", &one);

    /*send 1 messages that will expire*/
    /*because sending messages stamps the message's timeout, the call to tickcounter_get_current_ms needs to be here, so the test can says
    "the message has been received at time=10*/
    tickcounter_ms_t ten = 10;
    STRICT_EXPECTED_CALL(tickcounter_get_current_ms(IGNORED_PTR_ARG, IGNORED_PTR_ARG))
        .IgnoreArgument(1)
        .CopyOutArgumentBuffer(2, &ten, sizeof(ten));
    (void)IoTHubClient_LL_SendEventAsync(handle, TEST_DEVICEMESSAGE_HANDLE, test_event_confirmation_callback, (void*)TEST_DEVICEMESSAGE_HANDLE);
    umock_c_reset_all_calls();

    tickcounter_ms_t eleven = 11; /*11 = 10 (receive time) + 1 (timeout) => NO timeout*/
    STRICT_EXPECTED_CALL(tickcounter_get_current_ms(IGNORED_PTR_ARG, IGNORED_PTR_ARG))
        .IgnoreArgument(1)
        .CopyOutArgumentBuffer(2, &eleven, sizeof(eleven));

    /*we don't care what happens in the Transport, so let's ignore all those calls*/
    EXPECTED_CALL(FAKE_IoTHubTransport_DoWork(IGNORED_PTR_ARG, IGNORED_PTR_ARG))
        .IgnoreAllCalls();

    //act
    IoTHubClient_LL_DoWork(handle);

    ///assert
    ASSERT_ARE_EQUAL(char_ptr, umock_c_get_expected_calls(), umock_c_get_actual_calls());

    ///cleanup
    IoTHubClient_LL_Destroy(handle);
}

/*Tests_SRS_IOTHUBCLIENT_LL_02_039: [ "messageTimeout" - once IoTHubClient_LL_SendEventAsync is called the message shall timeout after value miliseconds. Value is a pointer to a tickcounter_ms_t. ]*/
/*Tests_SRS_IOTHUBCLIENT_LL_02_041: [ If more than value miliseconds have passed since the call to IoTHubClient_LL_SendEventAsync then the message callback shall be called with a status code of IOTHUB_CLIENT_CONFIRMATION_TIMEOUT. ]*/
TEST_FUNCTION(IoTHubClient_LL_SetOption_2_messages_with_timeouts_at_11_and_12_calls_1_timeout) /*test wants to see that message that did not timeout yet do not have their callbacks called*/
{
    //arrange

    IOTHUB_CLIENT_LL_HANDLE handle = IoTHubClient_LL_Create(&TEST_CONFIG);
    tickcounter_ms_t one = 1;
    (void)IoTHubClient_LL_SetOption(handle, "messageTimeout", &one);

    /*send 2 messages that will expire at 12 and 13, both of these messages are send at time=10*/
    /*because sending messages stamps the message's timeout, the call to tickcounter_get_current_ms needs to be here, so the test can says
    "the message has been received at time=10*/
    tickcounter_ms_t ten = 10;
    STRICT_EXPECTED_CALL(tickcounter_get_current_ms(IGNORED_PTR_ARG, IGNORED_PTR_ARG))
        .IgnoreArgument(1)
        .CopyOutArgumentBuffer(2, &ten, sizeof(ten));
    (void)IoTHubClient_LL_SendEventAsync(handle, TEST_DEVICEMESSAGE_HANDLE, test_event_confirmation_callback, (void*)TEST_DEVICEMESSAGE_HANDLE);

    tickcounter_ms_t two = 2;
    (void)IoTHubClient_LL_SetOption(handle, "messageTimeout", &two);
    STRICT_EXPECTED_CALL(tickcounter_get_current_ms(IGNORED_PTR_ARG, IGNORED_PTR_ARG))
        .IgnoreArgument(1)
        .CopyOutArgumentBuffer(2, &ten, sizeof(ten));
    (void)IoTHubClient_LL_SendEventAsync(handle, TEST_DEVICEMESSAGE_HANDLE, test_event_confirmation_callback, (void*)(TEST_DEVICEMESSAGE_HANDLE_2));
    umock_c_reset_all_calls();

    tickcounter_ms_t twelve = 12; /*12 > 10 (receive time) + 1 (timeout) => timeout!!!*/
    STRICT_EXPECTED_CALL(tickcounter_get_current_ms(IGNORED_PTR_ARG, IGNORED_PTR_ARG))
        .IgnoreArgument(1)
        .CopyOutArgumentBuffer(2, &twelve, sizeof(twelve));

    STRICT_EXPECTED_CALL(DList_RemoveEntryList(IGNORED_PTR_ARG)) /*this is removing the item from waitingToSend*/
        .IgnoreArgument(1);
    STRICT_EXPECTED_CALL(test_event_confirmation_callback(IOTHUB_CLIENT_CONFIRMATION_MESSAGE_TIMEOUT, (void*)TEST_DEVICEMESSAGE_HANDLE)); /*calling the callback*/
    STRICT_EXPECTED_CALL(IoTHubMessage_Destroy(IGNORED_PTR_ARG)) /*destroying the message clone*/
        .IgnoreArgument(1);
    STRICT_EXPECTED_CALL(gballoc_free(IGNORED_PTR_ARG)) /*destroying the IOTHUB_MESSAGE_LIST*/
        .IgnoreArgument(1);

    /*we don't care what happens in the Transport, so let's ignore all those calls*/
    EXPECTED_CALL(FAKE_IoTHubTransport_DoWork(IGNORED_PTR_ARG, IGNORED_PTR_ARG))
        .IgnoreAllCalls();

    /*because we're at time = 12 in this test, the second message is untouched*/

    //act
    IoTHubClient_LL_DoWork(handle);

    ///assert
    ASSERT_ARE_EQUAL(char_ptr, umock_c_get_expected_calls(), umock_c_get_actual_calls());

    ///cleanup
    IoTHubClient_LL_Destroy(handle);
}

/*Tests_SRS_IOTHUBCLIENT_LL_02_039: [ "messageTimeout" - once IoTHubClient_LL_SendEventAsync is called the message shall timeout after value miliseconds. Value is a pointer to a tickcounter_ms_t. ]*/
/*Tests_SRS_IOTHUBCLIENT_LL_02_041: [ If more than value miliseconds have passed since the call to IoTHubClient_LL_SendEventAsync then the message callback shall be called with a status code of IOTHUB_CLIENT_CONFIRMATION_TIMEOUT. ]*/
/*Tests_SRS_IOTHUBCLIENT_LL_02_044: [ Messages already delivered to IoTHubClient_LL shall not have their timeouts modified by a new call to IoTHubClient_LL_SetOption. ]*/
TEST_FUNCTION(IoTHubClient_LL_SetOption_2_messages_with_timeouts_at_11_and_12_calls_2_timeouts) /*test wants to see that message that did not timeout yet do not have their callbacks called*/
{
    //arrange

    IOTHUB_CLIENT_LL_HANDLE handle = IoTHubClient_LL_Create(&TEST_CONFIG);
    tickcounter_ms_t one = 1;
    (void)IoTHubClient_LL_SetOption(handle, "messageTimeout", &one);

    /*send 2 messages that will expire at 12 and 13, both of these messages are send at time=10*/
    /*because sending messages stamps the message's timeout, the call to tickcounter_get_current_ms needs to be here, so the test can says
    "the message has been received at time=10*/
    tickcounter_ms_t ten = 10;
    STRICT_EXPECTED_CALL(tickcounter_get_current_ms(IGNORED_PTR_ARG, IGNORED_PTR_ARG))
        .IgnoreArgument(1)
        .CopyOutArgumentBuffer(2, &ten, sizeof(ten));
    (void)IoTHubClient_LL_SendEventAsync(handle, TEST_DEVICEMESSAGE_HANDLE, test_event_confirmation_callback, (void*)TEST_DEVICEMESSAGE_HANDLE);

    tickcounter_ms_t two = 2;
    (void)IoTHubClient_LL_SetOption(handle, "messageTimeout", &two);
    STRICT_EXPECTED_CALL(tickcounter_get_current_ms(IGNORED_PTR_ARG, IGNORED_PTR_ARG))
        .IgnoreArgument(1)
        .CopyOutArgumentBuffer(2, &ten, sizeof(ten));
    (void)IoTHubClient_LL_SendEventAsync(handle, TEST_DEVICEMESSAGE_HANDLE, test_event_confirmation_callback, (void*)(TEST_DEVICEMESSAGE_HANDLE_2));

    umock_c_reset_all_calls();

    /*we don't care what happens in the Transport, so let's ignore all those calls*/

    tickcounter_ms_t timeIsNow = 12; /*12 > 10 (receive time) + 1 (timeout) => timeout!!!*/
    STRICT_EXPECTED_CALL(tickcounter_get_current_ms(IGNORED_PTR_ARG, IGNORED_PTR_ARG))
        .IgnoreArgument(1)
        .CopyOutArgumentBuffer(2, &timeIsNow, sizeof(timeIsNow));

    STRICT_EXPECTED_CALL(DList_RemoveEntryList(IGNORED_PTR_ARG)) /*this is removing the item from waitingToSend*/
        .IgnoreArgument(1);
    STRICT_EXPECTED_CALL(test_event_confirmation_callback(IOTHUB_CLIENT_CONFIRMATION_MESSAGE_TIMEOUT, (void*)TEST_DEVICEMESSAGE_HANDLE)); /*calling the callback*/
    STRICT_EXPECTED_CALL(IoTHubMessage_Destroy(IGNORED_PTR_ARG)) /*destroying the message clone*/
        .IgnoreArgument(1);
    STRICT_EXPECTED_CALL(gballoc_free(IGNORED_PTR_ARG)) /*destroying the IOTHUB_MESSAGE_LIST*/
        .IgnoreArgument(1);

    EXPECTED_CALL(FAKE_IoTHubTransport_DoWork(IGNORED_PTR_ARG, IGNORED_PTR_ARG))
        .IgnoreAllCalls();

    timeIsNow = 13; /*13 > 10 (receive time) + 2 (timeout) => timeout!!!*/
    STRICT_EXPECTED_CALL(tickcounter_get_current_ms(IGNORED_PTR_ARG, IGNORED_PTR_ARG))
        .IgnoreArgument(1)
        .CopyOutArgumentBuffer(2, &timeIsNow, sizeof(timeIsNow));

    STRICT_EXPECTED_CALL(DList_RemoveEntryList(IGNORED_PTR_ARG)) /*this is removing the item from waitingToSend*/
        .IgnoreArgument(1);
    STRICT_EXPECTED_CALL(test_event_confirmation_callback(IOTHUB_CLIENT_CONFIRMATION_MESSAGE_TIMEOUT, (void*)(TEST_DEVICEMESSAGE_HANDLE_2))); /*calling the callback*/
    STRICT_EXPECTED_CALL(IoTHubMessage_Destroy(IGNORED_PTR_ARG)) /*destroying the message clone*/
        .IgnoreArgument(1);
    STRICT_EXPECTED_CALL(gballoc_free(IGNORED_PTR_ARG)) /*destroying the IOTHUB_MESSAGE_LIST*/
        .IgnoreArgument(1);

    EXPECTED_CALL(FAKE_IoTHubTransport_DoWork(IGNORED_PTR_ARG, IGNORED_PTR_ARG))
        .IgnoreAllCalls();


    /*because we're at time = 13 in this test, the second message times out too*/

    //act
    IoTHubClient_LL_DoWork(handle);
    IoTHubClient_LL_DoWork(handle);

    ///assert
    ASSERT_ARE_EQUAL(char_ptr, umock_c_get_expected_calls(), umock_c_get_actual_calls());

    ///cleanup
    IoTHubClient_LL_Destroy(handle);
}

/*Tests_SRS_IOTHUBCLIENT_LL_02_039: [ "messageTimeout" - once IoTHubClient_LL_SendEventAsync is called the message shall timeout after value miliseconds. Value is a pointer to a tickcounter_ms_t. ]*/
/*Tests_SRS_IOTHUBCLIENT_LL_02_041: [ If more than value miliseconds have passed since the call to IoTHubClient_LL_SendEventAsync then the message callback shall be called with a status code of IOTHUB_CLIENT_CONFIRMATION_TIMEOUT. ]*/
/*Tests_SRS_IOTHUBCLIENT_LL_02_043: [ Calling IoTHubClient_LL_SetOption with value set to "0" shall disable the timeout mechanism for all new messages. ]*/
/*Tests_SRS_IOTHUBCLIENT_LL_02_044: [ Messages already delivered to IoTHubClient_LL shall not have their timeouts modified by a new call to IoTHubClient_LL_SetOption. ]*/
TEST_FUNCTION(IoTHubClient_LL_SetOption_2_messages_one_with_timeout_one_without_call_1_callback) /*test wants to see that message that did not timeout yet do not have their callbacks called*/
{
    //arrange

    IOTHUB_CLIENT_LL_HANDLE handle = IoTHubClient_LL_Create(&TEST_CONFIG);
    tickcounter_ms_t one = 1;
    (void)IoTHubClient_LL_SetOption(handle, "messageTimeout", &one);

    /*send 2 messages that will expire at 12 and 13, both of these messages are send at time=10*/
    /*because sending messages stamps the message's timeout, the call to tickcounter_get_current_ms needs to be here, so the test can says
    "the message has been received at time=10*/
    tickcounter_ms_t ten = 10;
    STRICT_EXPECTED_CALL(tickcounter_get_current_ms(IGNORED_PTR_ARG, IGNORED_PTR_ARG))
        .IgnoreArgument(1)
        .CopyOutArgumentBuffer(2, &ten, sizeof(ten));
    (void)IoTHubClient_LL_SendEventAsync(handle, TEST_DEVICEMESSAGE_HANDLE, test_event_confirmation_callback, (void*)TEST_DEVICEMESSAGE_HANDLE);

    tickcounter_ms_t zero = 0;
    (void)IoTHubClient_LL_SetOption(handle, "messageTimeout", &zero); /*essentially no timeout*/
    (void)IoTHubClient_LL_SendEventAsync(handle, TEST_DEVICEMESSAGE_HANDLE, test_event_confirmation_callback, (void*)(TEST_DEVICEMESSAGE_HANDLE_2));

    umock_c_reset_all_calls();

    /*we don't care what happens in the Transport, so let's ignore all those calls*/

    {/*this scope happen in the first _DoWork call*/
        tickcounter_ms_t timeIsNow = 12; /*12 > 10 (receive time) + 1 (timeout) => timeout!!!*/
        STRICT_EXPECTED_CALL(tickcounter_get_current_ms(IGNORED_PTR_ARG, IGNORED_PTR_ARG))
            .IgnoreArgument(1)
            .CopyOutArgumentBuffer(2, &timeIsNow, sizeof(timeIsNow));

        STRICT_EXPECTED_CALL(DList_RemoveEntryList(IGNORED_PTR_ARG)) /*this is removing the item from waitingToSend*/
            .IgnoreArgument(1);
        STRICT_EXPECTED_CALL(test_event_confirmation_callback(IOTHUB_CLIENT_CONFIRMATION_MESSAGE_TIMEOUT, (void*)TEST_DEVICEMESSAGE_HANDLE)); /*calling the callback*/
        STRICT_EXPECTED_CALL(IoTHubMessage_Destroy(IGNORED_PTR_ARG)) /*destroying the message clone*/
            .IgnoreArgument(1);
        STRICT_EXPECTED_CALL(gballoc_free(IGNORED_PTR_ARG)) /*destroying the IOTHUB_MESSAGE_LIST*/
            .IgnoreArgument(1);
    }

    EXPECTED_CALL(FAKE_IoTHubTransport_DoWork(IGNORED_PTR_ARG, IGNORED_PTR_ARG))
        .IgnoreAllCalls();

    {/*this scope happen in the second _DoWork call*/
        tickcounter_ms_t timeIsNow = 999999999UL; /*some very big number*/
        STRICT_EXPECTED_CALL(tickcounter_get_current_ms(IGNORED_PTR_ARG, IGNORED_PTR_ARG))
            .IgnoreArgument(1)
            .CopyOutArgumentBuffer(2, &timeIsNow, sizeof(timeIsNow));
    }
    EXPECTED_CALL(FAKE_IoTHubTransport_DoWork(IGNORED_PTR_ARG, IGNORED_PTR_ARG))
        .IgnoreAllCalls();

    //act
    IoTHubClient_LL_DoWork(handle);
    IoTHubClient_LL_DoWork(handle);

    ///assert
    ASSERT_ARE_EQUAL(char_ptr, umock_c_get_expected_calls(), umock_c_get_actual_calls());

    ///cleanup
    IoTHubClient_LL_Destroy(handle);
}

/*Tests_SRS_IOTHUBCLIENT_LL_02_041: [ If more than value miliseconds have passed since the call to IoTHubClient_LL_SendEventAsync then the message callback shall be called with a status code of IOTHUB_CLIENT_CONFIRMATION_TIMEOUT. ]*/
TEST_FUNCTION(IoTHubClient_LL_SetOption_messageTimeout_when_tickcounter_fails_in_do_work_no_timeout_callbacks_are_called) /*test wants to see that message that did not timeout yet do not have their callbacks called*/
{
    //arrange

    IOTHUB_CLIENT_LL_HANDLE handle = IoTHubClient_LL_Create(&TEST_CONFIG);
    tickcounter_ms_t one = 1;
    (void)IoTHubClient_LL_SetOption(handle, "messageTimeout", &one);

    /*send 2 messages that will expire at 12 and 13, both of these messages are send at time=10*/
    /*because sending messages stamps the message's timeout, the call to tickcounter_get_current_ms needs to be here, so the test can says
    "the message has been received at time=10*/
    tickcounter_ms_t ten = 10;
    STRICT_EXPECTED_CALL(tickcounter_get_current_ms(IGNORED_PTR_ARG, IGNORED_PTR_ARG))
        .IgnoreArgument(1)
        .CopyOutArgumentBuffer(2, &ten, sizeof(ten));
    (void)IoTHubClient_LL_SendEventAsync(handle, TEST_DEVICEMESSAGE_HANDLE, test_event_confirmation_callback, (void*)TEST_DEVICEMESSAGE_HANDLE);

    umock_c_reset_all_calls();

    {/*this scope happen in the _DoWork call*/
        tickcounter_ms_t timeIsNow = 12; /*12 > 10 (receive time) + 1 (timeout) => timeout!!! (well - normally - but here the code doesn't call any callbacks because time cannot be obtained*/
        STRICT_EXPECTED_CALL(tickcounter_get_current_ms(IGNORED_PTR_ARG, IGNORED_PTR_ARG))
            .IgnoreArgument(1)
            .CopyOutArgumentBuffer(2, &timeIsNow, sizeof(timeIsNow))
            .SetReturn(__FAILURE__);
    }

    /*we don't care what happens in the Transport, so let's ignore all those calls*/
    EXPECTED_CALL(FAKE_IoTHubTransport_DoWork(IGNORED_PTR_ARG, IGNORED_PTR_ARG))
        .IgnoreAllCalls();

    //act
    IoTHubClient_LL_DoWork(handle);

    ///assert
    ASSERT_ARE_EQUAL(char_ptr, umock_c_get_expected_calls(), umock_c_get_actual_calls());

    ///cleanup
    IoTHubClient_LL_Destroy(handle);
}

#ifndef DONT_USE_UPLOADTOBLOB
/*Tests_SRS_IOTHUBCLIENT_LL_02_061: [ If iotHubClientHandle is NULL then IoTHubClient_LL_UploadToBlob shall fail and return IOTHUB_CLIENT_INVALID_ARG. ]*/
TEST_FUNCTION(IoTHubClient_LL_UploadToBlob_with_NULL_handle_fails)
{
    //arrange

    //act
    IOTHUB_CLIENT_RESULT result = IoTHubClient_LL_UploadToBlob(NULL, "irrelevantFileName", (const unsigned char*)"a", 1);

    ///assert
    ASSERT_ARE_EQUAL(IOTHUB_CLIENT_RESULT, IOTHUB_CLIENT_INVALID_ARG, result);

    ///cleanup
}

/*Tests_SRS_IOTHUBCLIENT_LL_02_062: [ If destinationFileName is NULL then IoTHubClient_LL_UploadToBlob shall fail and return IOTHUB_CLIENT_INVALID_ARG. ]*/
TEST_FUNCTION(IoTHubClient_LL_UploadToBlob_with_NULL_fileName_fails)
{
    //arrange
    IOTHUB_CLIENT_LL_HANDLE h = IoTHubClient_LL_Create(&TEST_CONFIG);
    umock_c_reset_all_calls();

    //act
    IOTHUB_CLIENT_RESULT result = IoTHubClient_LL_UploadToBlob(h, NULL, (const unsigned char*)"a", 1);

    ///assert
    ASSERT_ARE_EQUAL(IOTHUB_CLIENT_RESULT, IOTHUB_CLIENT_INVALID_ARG, result);
    ASSERT_ARE_EQUAL(char_ptr, umock_c_get_expected_calls(), umock_c_get_actual_calls());

    ///cleanup
    IoTHubClient_LL_Destroy(h);
}

/*Tests_SRS_IOTHUBCLIENT_LL_02_063: [ If source is NULL and size is greater than 0 then IoTHubClient_LL_UploadToBlob shall fail and return IOTHUB_CLIENT_INVALID_ARG. ]*/
TEST_FUNCTION(IoTHubClient_LL_UploadToBlob_with_NULL_source_and_size_greater_than_0_fails)
{
    //arrange
    IOTHUB_CLIENT_LL_HANDLE h = IoTHubClient_LL_Create(&TEST_CONFIG);
    umock_c_reset_all_calls();

    //act
    IOTHUB_CLIENT_RESULT result = IoTHubClient_LL_UploadToBlob(h, "someFileName.txt", NULL, 1);

    ///assert
    ASSERT_ARE_EQUAL(IOTHUB_CLIENT_RESULT, IOTHUB_CLIENT_INVALID_ARG, result);
    ASSERT_ARE_EQUAL(char_ptr, umock_c_get_expected_calls(), umock_c_get_actual_calls());

    ///cleanup
    IoTHubClient_LL_Destroy(h);
}

/*Tests_SRS_IOTHUBCLIENT_LL_99_005: [** If `iotHubClientHandle` is `NULL` then `IoTHubClient_LL_UploadMultipleBlocksToBlob` shall fail and return `IOTHUB_CLIENT_INVALID_ARG`. ]*/
TEST_FUNCTION(IoTHubClient_LL_UploadMultipleBlocksToBlob_with_NULL_handle_fails)
{
    //arrange
    unsigned int context = 1;

    //act
    IOTHUB_CLIENT_RESULT result = IoTHubClient_LL_UploadMultipleBlocksToBlob(NULL, "irrelevantFileName", my_FileUpload_GetData_Callback, &context);

    ///assert
    ASSERT_ARE_EQUAL(IOTHUB_CLIENT_RESULT, IOTHUB_CLIENT_INVALID_ARG, result);

    ///cleanup
}

/*Tests_SRS_IOTHUBCLIENT_LL_99_006: [ If `destinationFileName` is `NULL` then `IoTHubClient_LL_UploadMultipleBlocksToBlob` shall fail and return `IOTHUB_CLIENT_INVALID_ARG`. ]*/
TEST_FUNCTION(IoTHubClient_LL_UploadMultipleBlocksToBlob_with_NULL_filename_fails)
{
    //arrange
    unsigned int context = 1;
    IOTHUB_CLIENT_LL_HANDLE h = IoTHubClient_LL_Create(&TEST_CONFIG);
    umock_c_reset_all_calls();

    //act
    IOTHUB_CLIENT_RESULT result = IoTHubClient_LL_UploadMultipleBlocksToBlob(h, NULL, my_FileUpload_GetData_Callback, &context);

    ///assert
    ASSERT_ARE_EQUAL(IOTHUB_CLIENT_RESULT, IOTHUB_CLIENT_INVALID_ARG, result);

    ///cleanup
    IoTHubClient_LL_Destroy(h);
}

/*Tests_SRS_IOTHUBCLIENT_LL_99_007: [ If `getDataCallback` is `NULL` then `IoTHubClient_LL_UploadMultipleBlocksToBlob` shall fail and return `IOTHUB_CLIENT_INVALID_ARG`. ]*/
TEST_FUNCTION(IoTHubClient_LL_UploadMultipleBlocksToBlob_with_NULL_callback_fails)
{
    //arrange
    unsigned int context = 1;
    IOTHUB_CLIENT_LL_HANDLE h = IoTHubClient_LL_Create(&TEST_CONFIG);
    umock_c_reset_all_calls();

    //act
    IOTHUB_CLIENT_RESULT result = IoTHubClient_LL_UploadMultipleBlocksToBlob(h, "irrelevantFileName", NULL, &context);

    ///assert
    ASSERT_ARE_EQUAL(IOTHUB_CLIENT_RESULT, IOTHUB_CLIENT_INVALID_ARG, result);

    ///cleanup
    IoTHubClient_LL_Destroy(h);
}
#endif 

/* Tests_SRS_IOTHUBCLIENT_LL_10_016: [ Otherwise IoTHubClient_LL_SendReportedState shall succeed and return IOTHUB_CLIENT_OK.] */
TEST_FUNCTION(IoTHubClient_LL_SendReportedState_succeeds)
{
    //arrange
    IOTHUB_CLIENT_LL_HANDLE handle = IoTHubClient_LL_Create(&TEST_CONFIG);
    umock_c_reset_all_calls();

    setup_iothubclient_ll_sendreportedstate_mocks();

    //act
    IOTHUB_CLIENT_RESULT result = IoTHubClient_LL_SendReportedState(handle, TEST_REPORTED_STATE, TEST_REPORTED_SIZE, iothub_reported_state_callback, NULL);

    //assert
    ASSERT_ARE_EQUAL(IOTHUB_CLIENT_RESULT, IOTHUB_CLIENT_OK, result);
    ASSERT_ARE_EQUAL(char_ptr, umock_c_get_expected_calls(), umock_c_get_actual_calls());

    //cleanup
    IoTHubClient_LL_Destroy(handle);
}

/* Tests_SRS_IOTHUBCLIENT_LL_10_012: [ IoTHubClient_LL_SendReportedState shall fail and return IOTHUB_CLIENT_INVALID_ARG if parameter iotHubClientHandle is NULL. ] */
TEST_FUNCTION(IoTHubClient_LL_SendReportedState_NULL_fails)
{
    //arrange
    umock_c_reset_all_calls();

    //act
    IOTHUB_CLIENT_RESULT result = IoTHubClient_LL_SendReportedState(NULL, TEST_REPORTED_STATE, TEST_REPORTED_SIZE, iothub_reported_state_callback, NULL);

    ///assert
    ASSERT_ARE_EQUAL(IOTHUB_CLIENT_RESULT, IOTHUB_CLIENT_INVALID_ARG, result);
    ASSERT_ARE_EQUAL(char_ptr, umock_c_get_expected_calls(), umock_c_get_actual_calls());

    ///cleanup
}

/* Tests_SRS_IOTHUBCLIENT_LL_10_013: [ IoTHubClient_LL_SendReportedState shall fail and return IOTHUB_CLIENT_INVALID_ARG if parameter reportedState is NULL] */
TEST_FUNCTION(IoTHubClient_LL_SendReportedState_reported_state_NULL_fail)
{
    //arrange
    IOTHUB_CLIENT_LL_HANDLE handle = IoTHubClient_LL_Create(&TEST_CONFIG);
    umock_c_reset_all_calls();

    //act
    IOTHUB_CLIENT_RESULT result = IoTHubClient_LL_SendReportedState(handle, NULL, TEST_REPORTED_SIZE, iothub_reported_state_callback, NULL);

    ///assert
    ASSERT_ARE_EQUAL(IOTHUB_CLIENT_RESULT, IOTHUB_CLIENT_INVALID_ARG, result);
    ASSERT_ARE_EQUAL(char_ptr, umock_c_get_expected_calls(), umock_c_get_actual_calls());

    ///cleanup
    IoTHubClient_LL_Destroy(handle);
}

TEST_FUNCTION(IoTHubClient_LL_SendReportedState_reported_size_0_fail)
{
    //arrange
    IOTHUB_CLIENT_LL_HANDLE handle = IoTHubClient_LL_Create(&TEST_CONFIG);
    umock_c_reset_all_calls();


    //act
    IOTHUB_CLIENT_RESULT result = IoTHubClient_LL_SendReportedState(handle, TEST_REPORTED_STATE, 0, iothub_reported_state_callback, NULL);

    ///assert
    ASSERT_ARE_EQUAL(IOTHUB_CLIENT_RESULT, IOTHUB_CLIENT_INVALID_ARG, result);
    ASSERT_ARE_EQUAL(char_ptr, umock_c_get_expected_calls(), umock_c_get_actual_calls());

    ///cleanup
    IoTHubClient_LL_Destroy(handle);
}

/* Tests_SRS_IOTHUBCLIENT_LL_10_015: [ If any error is encountered IoTHubClient_LL_SendReportedState shall return IOTHUB_CLIENT_ERROR.] */
TEST_FUNCTION(IoTHubClient_LL_SendReportedState_fail)
{
    //arrange
    int negativeTestsInitResult = umock_c_negative_tests_init();
    ASSERT_ARE_EQUAL(int, 0, negativeTestsInitResult);

    IOTHUB_CLIENT_LL_HANDLE handle = IoTHubClient_LL_Create(&TEST_CONFIG);
    umock_c_reset_all_calls();

    setup_iothubclient_ll_sendreportedstate_mocks();

    umock_c_negative_tests_snapshot();

    size_t calls_cannot_fail[] = { 4 };

    size_t count = umock_c_negative_tests_call_count();
    for (size_t index = 0; index < count; index++)
    {
        if (should_skip_index(index, calls_cannot_fail, sizeof(calls_cannot_fail) / sizeof(calls_cannot_fail[0])) != 0)
        {
            continue;
        }
        umock_c_negative_tests_reset();
        umock_c_negative_tests_fail_call(index);

        char tmp_msg[128];
        sprintf(tmp_msg, "IoTHubClient_LL_SendReportedState failure in test %zu/%zu", index, count);

        //act
        IOTHUB_CLIENT_RESULT result = IoTHubClient_LL_SendReportedState(handle, TEST_REPORTED_STATE, TEST_REPORTED_SIZE, iothub_reported_state_callback, NULL);

        //assert
        ASSERT_ARE_NOT_EQUAL_WITH_MSG(IOTHUB_CLIENT_RESULT, IOTHUB_CLIENT_OK, result, tmp_msg);
    }

    //cleanup
    IoTHubClient_LL_Destroy(handle);
    umock_c_negative_tests_deinit();
}


/*Tests_SRS_IOTHUBCLIENT_LL_07_008: [ IoTHubClient_LL_DoWork shall iterate the message queue and execute the underlying transports IoTHubTransport_ProcessItem function for each item. ] */
/*Tests_SRS_IOTHUBCLIENT_LL_07_011: [ If 'IoTHubTransport_ProcessItem' returns IOTHUB_PROCESS_OK IoTHubClient_LL_DoWork shall add the IOTHUB_QUEUE_DATA_ITEM to the ack queue. ]*/
TEST_FUNCTION(IoTHubClient_LL_DoWork_SendReportedState_succeed)
{
    //arrange
    IOTHUB_CLIENT_LL_HANDLE h = IoTHubClient_LL_Create(&TEST_CONFIG);
    IOTHUB_CLIENT_RESULT result = IoTHubClient_LL_SendReportedState(h, TEST_REPORTED_STATE, TEST_REPORTED_SIZE, iothub_reported_state_callback, NULL);
    ASSERT_ARE_EQUAL(IOTHUB_CLIENT_RESULT, IOTHUB_CLIENT_OK, result);
    umock_c_reset_all_calls();

    STRICT_EXPECTED_CALL(tickcounter_get_current_ms(IGNORED_PTR_ARG, IGNORED_PTR_ARG)) /*_DoWork will ask "what's the time"*/
        .IgnoreAllArguments();

    STRICT_EXPECTED_CALL(FAKE_IoTHubTransport_ProcessItem(IGNORED_PTR_ARG, IOTHUB_TYPE_DEVICE_TWIN, IGNORED_PTR_ARG))
        .IgnoreArgument(1)
        .IgnoreArgument_item_type()
        .IgnoreArgument(3);

    STRICT_EXPECTED_CALL(DList_RemoveEntryList(IGNORED_PTR_ARG))
        .IgnoreArgument(1);

    STRICT_EXPECTED_CALL(DList_InsertTailList(IGNORED_PTR_ARG, IGNORED_PTR_ARG))
        .IgnoreArgument(1)
        .IgnoreArgument(2);

    STRICT_EXPECTED_CALL(FAKE_IoTHubTransport_DoWork(IGNORED_PTR_ARG, h))
        .IgnoreArgument(1);

    //act
    IoTHubClient_LL_DoWork(h);

    ///assert
    ASSERT_ARE_EQUAL(char_ptr, umock_c_get_expected_calls(), umock_c_get_actual_calls());

    ///cleanup
    IoTHubClient_LL_Destroy(h);
}

/*Tests_SRS_IOTHUBCLIENT_LL_07_010: [ If 'IoTHubTransport_ProcessItem' returns IOTHUB_PROCESS_CONTINUE or IOTHUB_PROCESS_NOT_CONNECTED IoTHubClient_LL_DoWork shall continue on to call the underlaying layer's _DoWork function. ]*/
TEST_FUNCTION(IoTHubClient_LL_DoWork_SendReportedState_continue_processing_succeed)
{
    //arrange
    IOTHUB_CLIENT_LL_HANDLE h = IoTHubClient_LL_Create(&TEST_CONFIG);
    IOTHUB_CLIENT_RESULT result = IoTHubClient_LL_SendReportedState(h, TEST_REPORTED_STATE, TEST_REPORTED_SIZE, iothub_reported_state_callback, NULL);
    ASSERT_ARE_EQUAL(IOTHUB_CLIENT_RESULT, IOTHUB_CLIENT_OK, result);
    umock_c_reset_all_calls();

    STRICT_EXPECTED_CALL(tickcounter_get_current_ms(IGNORED_PTR_ARG, IGNORED_PTR_ARG)) /*_DoWork will ask "what's the time"*/
        .IgnoreArgument_tick_counter()
        .IgnoreArgument_current_ms();

    STRICT_EXPECTED_CALL(FAKE_IoTHubTransport_ProcessItem(IGNORED_PTR_ARG, IOTHUB_TYPE_DEVICE_TWIN, IGNORED_PTR_ARG))
        .IgnoreArgument(1)
        .IgnoreArgument_item_type()
        .IgnoreArgument(3)
        .SetReturn(IOTHUB_PROCESS_CONTINUE);

    STRICT_EXPECTED_CALL(FAKE_IoTHubTransport_DoWork(IGNORED_PTR_ARG, h))
        .IgnoreArgument(1);

    //act
    IoTHubClient_LL_DoWork(h);

    ///assert
    ASSERT_ARE_EQUAL(char_ptr, umock_c_get_expected_calls(), umock_c_get_actual_calls());

    ///cleanup
    IoTHubClient_LL_Destroy(h);
}

/*Tests_SRS_IOTHUBCLIENT_LL_12_017: [ `IoTHubClient_LL_SetDeviceMethodCallback` shall fail and return `IOTHUB_CLIENT_INVALID_ARG` if parameter `iotHubClientHandle` is `NULL`. ]*/
TEST_FUNCTION(IoTHubClient_LL_SetDeviceMethodCallback_with_NULL_iotHubClientHandle_fails)
{
    ///arrange

    ///act
    IOTHUB_CLIENT_RESULT result = IoTHubClient_LL_SetDeviceMethodCallback(NULL, deviceMethodCallback, (void*)1);

    ///assert
    ASSERT_ARE_EQUAL(IOTHUB_CLIENT_RESULT, IOTHUB_CLIENT_INVALID_ARG, result);
    ASSERT_ARE_EQUAL(char_ptr, umock_c_get_expected_calls(), umock_c_get_actual_calls());
}

/*Tests_SRS_IOTHUBCLIENT_LL_12_018: [ If `deviceMethodCallback` is `NULL`, then `IoTHubClient_LL_SetDeviceMethodCallback` shall call the underlying layer's `IoTHubTransport_Unsubscribe_DeviceMethod` function and return `IOTHUB_CLIENT_OK`. ]*/
TEST_FUNCTION(IoTHubClient_LL_SetDeviceMethodCallback_with_NULL_callback_Unsubscribe_and_succeeds)
{
    ///arrange
    IOTHUB_CLIENT_LL_HANDLE handle = IoTHubClient_LL_Create(&TEST_CONFIG);
    (void)IoTHubClient_LL_SetDeviceMethodCallback(handle, deviceMethodCallback, (void*)1);
    umock_c_reset_all_calls();

    STRICT_EXPECTED_CALL(FAKE_IoTHubTransport_Unsubscribe_DeviceMethod(IGNORED_PTR_ARG))
        .IgnoreArgument(1);

    ///act
    IOTHUB_CLIENT_RESULT result = IoTHubClient_LL_SetDeviceMethodCallback(handle, NULL, (void*)1);

    ///assert
    ASSERT_ARE_EQUAL(IOTHUB_CLIENT_RESULT, IOTHUB_CLIENT_OK, result);
    ASSERT_ARE_EQUAL(char_ptr, umock_c_get_expected_calls(), umock_c_get_actual_calls());

    ///cleanup
    IoTHubClient_LL_Destroy(handle);
}

/* Tests_SRS_IOTHUBCLIENT_LL_10_028: [If the user has subscribed using IoTHubClient_LL_SetDeviceMethodCallback_Ex, IoTHubClient_LL_SetDeviceMethodCallback shall fail and return IOTHUB_CLIENT_ERROR. ] */
TEST_FUNCTION(IoTHubClient_LL_SetDeviceMethodCallback_with_NULL_callback_Unsubscribe_After_SetDeviceMethodCallback_Ex_fail)
{
    ///arrange
    IOTHUB_CLIENT_LL_HANDLE handle = IoTHubClient_LL_Create(&TEST_CONFIG);
    (void)IoTHubClient_LL_SetDeviceMethodCallback_Ex(handle, iothub_client_inbound_device_method_callback, (void*)1);
    umock_c_reset_all_calls();

    ///act
    IOTHUB_CLIENT_RESULT result = IoTHubClient_LL_SetDeviceMethodCallback(handle, NULL, (void*)1);

    ///assert
    ASSERT_ARE_EQUAL(IOTHUB_CLIENT_RESULT, IOTHUB_CLIENT_ERROR, result);
    ASSERT_ARE_EQUAL(char_ptr, umock_c_get_expected_calls(), umock_c_get_actual_calls());

    ///cleanup
    IoTHubClient_LL_Destroy(handle);
}

/* Tests_SRS_IOTHUBCLIENT_LL_10_029: [ If deviceMethodCallback is NULL and the client is not subscribed to receive method calls, IoTHubClient_LL_SetDeviceMethodCallback shall fail and return IOTHUB_CLIENT_ERROR. ] */
TEST_FUNCTION(IoTHubClient_LL_SetDeviceMethodCallback_unitialized_with_NULL_callback_fails)
{
    ///arrange
    IOTHUB_CLIENT_LL_HANDLE handle = IoTHubClient_LL_Create(&TEST_CONFIG);
    (void)IoTHubClient_LL_SetDeviceMethodCallback(NULL, deviceMethodCallback, (void*)1);
    umock_c_reset_all_calls();

    ///act
    IOTHUB_CLIENT_RESULT result = IoTHubClient_LL_SetDeviceMethodCallback(handle, NULL, (void*)1);

    ///assert
    ASSERT_ARE_EQUAL(IOTHUB_CLIENT_RESULT, IOTHUB_CLIENT_ERROR, result);
    ASSERT_ARE_EQUAL(char_ptr, umock_c_get_expected_calls(), umock_c_get_actual_calls());

    ///cleanup
    IoTHubClient_LL_Destroy(handle);
}

/*Tests_SRS_IOTHUBCLIENT_LL_12_019: [ If `deviceMethodCallback` is not `NULL`, then `IoTHubClient_LL_SetDeviceMethodCallback` shall call the underlying layer's `IoTHubTransport_Subscribe_DeviceMethod` function. ]*/
TEST_FUNCTION(IoTHubClient_LL_SetDeviceMethodCallback_with_non_NULL_succeeds)
{
    ///arrange
    IOTHUB_CLIENT_LL_HANDLE handle = IoTHubClient_LL_Create(&TEST_CONFIG);
    umock_c_reset_all_calls();

    STRICT_EXPECTED_CALL(FAKE_IoTHubTransport_Subscribe_DeviceMethod(IGNORED_PTR_ARG))
        .IgnoreArgument(1);

    ///act
    IOTHUB_CLIENT_RESULT result = IoTHubClient_LL_SetDeviceMethodCallback(handle, deviceMethodCallback, (void*)1);

    ///assert
    ASSERT_ARE_EQUAL(IOTHUB_CLIENT_RESULT, IOTHUB_CLIENT_OK, result);
    ASSERT_ARE_EQUAL(char_ptr, umock_c_get_expected_calls(), umock_c_get_actual_calls());

    ///cleanup
    IoTHubClient_LL_Destroy(handle);
}

/* Tests_SRS_IOTHUBCLIENT_LL_10_028: [If the user has subscribed using IoTHubClient_LL_SetDeviceMethodCallback_Ex, IoTHubClient_LL_SetDeviceMethodCallback shall fail and return IOTHUB_CLIENT_ERROR. ] */
TEST_FUNCTION(IoTHubClient_LL_SetDeviceMethodCallback_After_SetDeviceMethodCallback_Ex_fail)
{
    ///arrange
    IOTHUB_CLIENT_LL_HANDLE handle = IoTHubClient_LL_Create(&TEST_CONFIG);
    (void)IoTHubClient_LL_SetDeviceMethodCallback_Ex(handle, iothub_client_inbound_device_method_callback, (void*)1);
    umock_c_reset_all_calls();

    ///act
    IOTHUB_CLIENT_RESULT result = IoTHubClient_LL_SetDeviceMethodCallback(handle, deviceMethodCallback, (void*)1);

    ///assert
    ASSERT_ARE_EQUAL(IOTHUB_CLIENT_RESULT, IOTHUB_CLIENT_ERROR, result);
    ASSERT_ARE_EQUAL(char_ptr, umock_c_get_expected_calls(), umock_c_get_actual_calls());

    ///cleanup
    IoTHubClient_LL_Destroy(handle);
}

/*Tests_SRS_IOTHUBCLIENT_LL_12_020: [ If the underlying layer's `IoTHubTransport_Subscribe_DeviceMethod` function fails, then `IoTHubClient_LL_SetDeviceMethodCallback` shall fail and return `IOTHUB_CLIENT_ERROR`. ]*/
/*Tests_SRS_IOTHUBCLIENT_LL_12_021: [ If adding the information fails for any reason, `IoTHubClient_LL_SetDeviceMethodCallback` shall fail and return `IOTHUB_CLIENT_ERROR`. ]*/
TEST_FUNCTION(IoTHubClient_LL_SetDeviceMethodCallback_fails_when_underlying_transport_fails)
{
    ///arrange
    IOTHUB_CLIENT_LL_HANDLE handle = IoTHubClient_LL_Create(&TEST_CONFIG);
    umock_c_reset_all_calls();

    STRICT_EXPECTED_CALL(FAKE_IoTHubTransport_Subscribe_DeviceMethod(IGNORED_PTR_ARG))
        .IgnoreArgument(1)
        .SetReturn(1);

    ///act
    IOTHUB_CLIENT_RESULT result = IoTHubClient_LL_SetDeviceMethodCallback(handle, deviceMethodCallback, (void*)1);

    ///assert
    ASSERT_ARE_EQUAL(IOTHUB_CLIENT_RESULT, IOTHUB_CLIENT_ERROR, result);
    ASSERT_ARE_EQUAL(char_ptr, umock_c_get_expected_calls(), umock_c_get_actual_calls());

    ///cleanup
    IoTHubClient_LL_Destroy(handle);
}

/*Tests_SRS_IOTHUBCLIENT_LL_07_003: [ IoTHubClient_LL_ReportedStateComplete shall enumerate through the IOTHUB_DEVICE_TWIN structures in queue_handle. ]*/
/*Tests_SRS_IOTHUBCLIENT_LL_07_009: [ IoTHubClient_LL_ReportedStateComplete shall remove the IOTHUB_QUEUE_DATA_ITEM item from the ack queue.]*/
TEST_FUNCTION(IoTHubClient_LL_ReportedStateComplete_succeed)
{
    //arrange
    IOTHUB_CLIENT_LL_HANDLE h = IoTHubClient_LL_Create(&TEST_CONFIG);
    IOTHUB_CLIENT_RESULT result = IoTHubClient_LL_SendReportedState(h, TEST_REPORTED_STATE, TEST_REPORTED_SIZE, iothub_reported_state_callback, NULL);
    ASSERT_ARE_EQUAL(IOTHUB_CLIENT_RESULT, IOTHUB_CLIENT_OK, result);

    IoTHubClient_LL_DoWork(h);

    umock_c_reset_all_calls();

    STRICT_EXPECTED_CALL(iothub_reported_state_callback(IGNORED_NUM_ARG, IGNORED_PTR_ARG))
        .IgnoreArgument(1)
        .IgnoreArgument(2);

    STRICT_EXPECTED_CALL(DList_RemoveEntryList(IGNORED_PTR_ARG))
        .IgnoreArgument(1);

    STRICT_EXPECTED_CALL(CONSTBUFFER_Destroy(IGNORED_PTR_ARG))
        .IgnoreArgument(1);

    STRICT_EXPECTED_CALL(gballoc_free(IGNORED_PTR_ARG))
        .IgnoreArgument(1);

    //act
    IoTHubClient_LL_ReportedStateComplete(h, 2, TEST_DEVICE_STATUS_CODE);

    //assert
    ASSERT_ARE_EQUAL(char_ptr, umock_c_get_expected_calls(), umock_c_get_actual_calls());

    //cleanup
    IoTHubClient_LL_Destroy(h);
}

/*Tests_SRS_IOTHUBCLIENT_LL_07_002: [ if handle is NULL then IoTHubClient_LL_ReportedStateComplete shall do nothing. ]*/
TEST_FUNCTION(IoTHubClient_LL_ReportedStateComplete_NULL_fail)
{
    //arrange

    //act
    IoTHubClient_LL_ReportedStateComplete(NULL, 2, TEST_DEVICE_STATUS_CODE);

    //assert
    ASSERT_ARE_EQUAL(char_ptr, umock_c_get_expected_calls(), umock_c_get_actual_calls());

    //cleanup
}

/* Tests_SRS_IOTHUBCLIENT_LL_07_018: [ If deviceMethodCallback is not NULL IoTHubClient_LL_DeviceMethodComplete shall execute deviceMethodCallback and return the status. ] */
TEST_FUNCTION(IoTHubClient_LL_DeviceMethodComplete_succeed)
{
    //arrange
    IOTHUB_CLIENT_LL_HANDLE h = IoTHubClient_LL_Create(&TEST_CONFIG);
    IOTHUB_CLIENT_RESULT result = IoTHubClient_LL_SetDeviceMethodCallback(h, deviceMethodCallback, (void*)1);
    ASSERT_ARE_EQUAL(IOTHUB_CLIENT_RESULT, IOTHUB_CLIENT_OK, result);

    umock_c_reset_all_calls();

    size_t len = 1;
    unsigned char* resp = (unsigned char*)my_gballoc_malloc(len);
    resp[0] = 0xa;

    STRICT_EXPECTED_CALL(deviceMethodCallback(IGNORED_PTR_ARG, IGNORED_PTR_ARG, IGNORED_NUM_ARG, IGNORED_PTR_ARG, IGNORED_NUM_ARG, IGNORED_PTR_ARG))
        .IgnoreArgument_method_name()
        .IgnoreArgument_payload()
        .IgnoreArgument_size()
        .IgnoreArgument_userContextCallback()
        .CopyOutArgumentBuffer_response(&resp, sizeof(unsigned char**))
        .CopyOutArgumentBuffer_resp_size(&len, sizeof(size_t));

    EXPECTED_CALL(FAKE_IoTHubTransport_DeviceMethod_Response(IGNORED_PTR_ARG, IGNORED_PTR_ARG, IGNORED_PTR_ARG, IGNORED_NUM_ARG, IGNORED_NUM_ARG));
    STRICT_EXPECTED_CALL(gballoc_free(IGNORED_PTR_ARG))
        .IgnoreArgument_ptr();

    //act
    int status = IoTHubClient_LL_DeviceMethodComplete(h, TEST_METHOD_NAME, (const unsigned char*)TEST_STRING_VALUE, strlen(TEST_STRING_VALUE), TEST_METHOD_ID);

    //assert
    ASSERT_ARE_EQUAL(int, 0, status);
    ASSERT_ARE_EQUAL(char_ptr, umock_c_get_expected_calls(), umock_c_get_actual_calls());

    //cleanup
    IoTHubClient_LL_Destroy(h);
}

/* Tests_SRS_IOTHUBCLIENT_LL_07_018: [ If deviceMethodCallback is not NULL IoTHubClient_LL_DeviceMethodComplete shall execute deviceMethodCallback and return the status. ] */
TEST_FUNCTION(IoTHubClient_LL_DeviceMethodComplete_payload_NULL_succeed)
{
    //arrange
    IOTHUB_CLIENT_LL_HANDLE h = IoTHubClient_LL_Create(&TEST_CONFIG);
    IOTHUB_CLIENT_RESULT result = IoTHubClient_LL_SetDeviceMethodCallback(h, deviceMethodCallback, (void*)1);
    ASSERT_ARE_EQUAL(IOTHUB_CLIENT_RESULT, IOTHUB_CLIENT_OK, result);

    umock_c_reset_all_calls();

    size_t len = 0;
    unsigned char* resp = NULL;

    STRICT_EXPECTED_CALL(deviceMethodCallback(IGNORED_PTR_ARG, IGNORED_PTR_ARG, IGNORED_NUM_ARG, IGNORED_PTR_ARG, IGNORED_NUM_ARG, IGNORED_PTR_ARG))
        .IgnoreArgument_method_name()
        .IgnoreArgument_payload()
        .IgnoreArgument_size()
        .IgnoreArgument_userContextCallback()
        .CopyOutArgumentBuffer_response(&resp, sizeof(unsigned char**))
        .CopyOutArgumentBuffer_resp_size(&len, sizeof(size_t));

    //act
    int status = IoTHubClient_LL_DeviceMethodComplete(h, TEST_METHOD_NAME, (const unsigned char*)TEST_STRING_VALUE, strlen(TEST_STRING_VALUE), TEST_METHOD_ID);

    //assert
    ASSERT_ARE_NOT_EQUAL(int, 0, status);
    ASSERT_ARE_EQUAL(char_ptr, umock_c_get_expected_calls(), umock_c_get_actual_calls());

    //cleanup
    IoTHubClient_LL_Destroy(h);
}

TEST_FUNCTION(IoTHubClient_LL_DeviceMethodComplete_Async_succeed)
{
    //arrange
    IOTHUB_CLIENT_LL_HANDLE h = IoTHubClient_LL_Create(&TEST_CONFIG);
    (void)IoTHubClient_LL_SetDeviceMethodCallback_Ex(h, iothub_client_inbound_device_method_callback, (void*)1);
    umock_c_reset_all_calls();

    STRICT_EXPECTED_CALL(iothub_client_inbound_device_method_callback(IGNORED_PTR_ARG, IGNORED_PTR_ARG, IGNORED_NUM_ARG, IGNORED_PTR_ARG, IGNORED_PTR_ARG));

    //act
    int status = IoTHubClient_LL_DeviceMethodComplete(h, TEST_METHOD_NAME, (const unsigned char*)TEST_STRING_VALUE, strlen(TEST_STRING_VALUE), TEST_METHOD_ID);

    //assert
    ASSERT_ARE_EQUAL(int, 0, status);
    ASSERT_ARE_EQUAL(char_ptr, umock_c_get_expected_calls(), umock_c_get_actual_calls());

    //cleanup
    IoTHubClient_LL_Destroy(h);
}

/* Tests_SRS_IOTHUBCLIENT_LL_07_019: [ If deviceMethodCallback is NULL IoTHubClient_LL_DeviceMethodComplete shall return 404. ] */
TEST_FUNCTION(IoTHubClient_LL_DeviceMethodComplete_No_callback_succeed)
{
    //arrange
    IOTHUB_CLIENT_LL_HANDLE h = IoTHubClient_LL_Create(&TEST_CONFIG);
    umock_c_reset_all_calls();

    //act
    int result = IoTHubClient_LL_DeviceMethodComplete(h, TEST_METHOD_NAME, (const unsigned char*)TEST_STRING_VALUE, strlen(TEST_STRING_VALUE), TEST_METHOD_ID);

    //assert
    ASSERT_ARE_EQUAL(int, 0, result);
    ASSERT_ARE_EQUAL(char_ptr, umock_c_get_expected_calls(), umock_c_get_actual_calls());

    //cleanup
    IoTHubClient_LL_Destroy(h);
}

/* Tests_SRS_IOTHUBCLIENT_LL_07_017: [ If `handle` or response is NULL then `IoTHubClient_LL_DeviceMethodComplete` shall return 500. ] */
TEST_FUNCTION(IoTHubClient_LL_DeviceMethodComplete_handle_NULL_succeed)
{
    //arrange

    //act
    int result = IoTHubClient_LL_DeviceMethodComplete(NULL, TEST_METHOD_NAME, (const unsigned char*)TEST_STRING_VALUE, strlen(TEST_STRING_VALUE), TEST_METHOD_ID);

    //assert
    ASSERT_ARE_NOT_EQUAL(int, 0, result);
    ASSERT_ARE_EQUAL(char_ptr, umock_c_get_expected_calls(), umock_c_get_actual_calls());
}

/*Tests_SRS_IOTHUBCLIENT_LL_10_001: [ IoTHubClient_LL_SetDeviceTwinCallback shall fail and return IOTHUB_CLIENT_INVALID_ARG if parameter iotHubClientHandle is NULL.] */
TEST_FUNCTION(IoTHubClient_LL_SetDeviceTwinCallback_iothubclienthandle_NULL_fail)
{
    //arrange

    //act
    IOTHUB_CLIENT_RESULT result = IoTHubClient_LL_SetDeviceTwinCallback(NULL, iothub_device_twin_callback, (void*)1);

    //assert
    ASSERT_ARE_EQUAL(IOTHUB_CLIENT_RESULT, IOTHUB_CLIENT_INVALID_ARG, result);
    ASSERT_ARE_EQUAL(char_ptr, umock_c_get_expected_calls(), umock_c_get_actual_calls());

    //cleanup
}

/* Tests_SRS_IOTHUBCLIENT_LL_07_016: [ If deviceTwinCallback is set and DEVICE_TWIN_UPDATE_COMPLETE has been encountered then IoTHubClient_LL_RetrievePropertyComplete shall call deviceTwinCallback.] */
TEST_FUNCTION(IoTHubClient_LL_RetrievePropertyComplete_succeed)
{
    //arrange
    IOTHUB_CLIENT_LL_HANDLE h = IoTHubClient_LL_Create(&TEST_CONFIG);
    IOTHUB_CLIENT_RESULT result = IoTHubClient_LL_SetDeviceTwinCallback(h, iothub_device_twin_callback, NULL);
    ASSERT_ARE_EQUAL(IOTHUB_CLIENT_RESULT, IOTHUB_CLIENT_OK, result);

    umock_c_reset_all_calls();

    STRICT_EXPECTED_CALL(iothub_device_twin_callback(DEVICE_TWIN_UPDATE_COMPLETE, IGNORED_PTR_ARG, IGNORED_NUM_ARG, IGNORED_PTR_ARG))
        .IgnoreArgument_update_state()
        .IgnoreArgument_userContextCallback()
        .IgnoreArgument_payLoad()
        .IgnoreArgument_size();

    //act
    IoTHubClient_LL_RetrievePropertyComplete(h, DEVICE_TWIN_UPDATE_COMPLETE, NULL, 0);

    //assert
    ASSERT_ARE_EQUAL(char_ptr, umock_c_get_expected_calls(), umock_c_get_actual_calls());

    //cleanup
    IoTHubClient_LL_Destroy(h);
}

/* Tests_SRS_IOTHUBCLIENT_LL_07_013: [ If handle is NULL then IoTHubClient_LL_RetrievePropertyComplete shall do nothing.] */
TEST_FUNCTION(IoTHubClient_LL_RetrievePropertyComplete_iothubclienthandle_NULL_fail)
{
    //arrange

    //act
    IoTHubClient_LL_RetrievePropertyComplete(NULL, DEVICE_TWIN_UPDATE_COMPLETE, NULL, 0);

    //assert
    ASSERT_ARE_EQUAL(char_ptr, umock_c_get_expected_calls(), umock_c_get_actual_calls());

    //cleanup
}

/* Tests_SRS_IOTHUBCLIENT_LL_07_014: [ If deviceTwinCallback is NULL then IoTHubClient_LL_RetrievePropertyComplete shall do nothing.] */
TEST_FUNCTION(IoTHubClient_LL_RetrievePropertyComplete_deviceTwincallback_NULL_succeed)
{
    //arrange
    IOTHUB_CLIENT_LL_HANDLE h = IoTHubClient_LL_Create(&TEST_CONFIG);

    umock_c_reset_all_calls();

    //act
    IoTHubClient_LL_RetrievePropertyComplete(h, DEVICE_TWIN_UPDATE_COMPLETE, NULL, 0);

    //assert
    ASSERT_ARE_EQUAL(char_ptr, umock_c_get_expected_calls(), umock_c_get_actual_calls());

    //cleanup
    IoTHubClient_LL_Destroy(h);
}

/* Tests_SRS_IOTHUBCLIENT_LL_07_015: [ If the the update_state parameter is DEVICE_TWIN_UPDATE_PARTIAL and a DEVICE_TWIN_UPDATE_COMPLETE has not been previously recieved then IoTHubClient_LL_RetrievePropertyComplete shall do nothing.] */
TEST_FUNCTION(IoTHubClient_LL_RetrievePropertyComplete_update_partial_succeed)
{
    //arrange
    IOTHUB_CLIENT_LL_HANDLE h = IoTHubClient_LL_Create(&TEST_CONFIG);
    IOTHUB_CLIENT_RESULT result = IoTHubClient_LL_SetDeviceTwinCallback(h, iothub_device_twin_callback, NULL);
    ASSERT_ARE_EQUAL(IOTHUB_CLIENT_RESULT, IOTHUB_CLIENT_OK, result);

    umock_c_reset_all_calls();

    //act
    IoTHubClient_LL_RetrievePropertyComplete(h, DEVICE_TWIN_UPDATE_PARTIAL, NULL, 0);

    //assert
    ASSERT_ARE_EQUAL(char_ptr, umock_c_get_expected_calls(), umock_c_get_actual_calls());

    //cleanup
    IoTHubClient_LL_Destroy(h);
}

/* Tests_SRS_IOTHUBCLIENT_LL_07_016: [ If deviceTwinCallback is set and DEVICE_TWIN_UPDATE_COMPLETE has been encountered then IoTHubClient_LL_RetrievePropertyComplete shall call deviceTwinCallback.] */
TEST_FUNCTION(IoTHubClient_LL_RetrievePropertyComplete_update_partial_before_complete_succeed)
{
    //arrange
    IOTHUB_CLIENT_LL_HANDLE h = IoTHubClient_LL_Create(&TEST_CONFIG);
    IOTHUB_CLIENT_RESULT result = IoTHubClient_LL_SetDeviceTwinCallback(h, iothub_device_twin_callback, NULL);
    ASSERT_ARE_EQUAL(IOTHUB_CLIENT_RESULT, IOTHUB_CLIENT_OK, result);

    umock_c_reset_all_calls();

    STRICT_EXPECTED_CALL(iothub_device_twin_callback(DEVICE_TWIN_UPDATE_PARTIAL, IGNORED_PTR_ARG, IGNORED_NUM_ARG, IGNORED_PTR_ARG))
        .IgnoreArgument_update_state()
        .IgnoreArgument_userContextCallback()
        .IgnoreArgument_payLoad()
        .IgnoreArgument_size();

    //act
    IoTHubClient_LL_RetrievePropertyComplete(h, DEVICE_TWIN_UPDATE_PARTIAL, NULL, 0);
    IoTHubClient_LL_RetrievePropertyComplete(h, DEVICE_TWIN_UPDATE_COMPLETE, NULL, 0);

    //assert
    ASSERT_ARE_EQUAL(char_ptr, umock_c_get_expected_calls(), umock_c_get_actual_calls());

    //cleanup
    IoTHubClient_LL_Destroy(h);
}

/*Tests_SRS_IOTHUBCLIENT_LL_10_006: [ If deviceTwinCallback is NULL, then IoTHubClient_LL_SetDeviceTwinCallback shall call the underlying layer's _Unsubscribe function and return IOTHUB_CLIENT_OK.] */
TEST_FUNCTION(IoTHubClient_LL_SetDeviceTwinCallback_unsubscribe_succeed)
{
    //arrange
    IOTHUB_CLIENT_LL_HANDLE h = IoTHubClient_LL_Create(&TEST_CONFIG);
    umock_c_reset_all_calls();

    STRICT_EXPECTED_CALL(FAKE_IoTHubTransport_Unsubscribe_DeviceTwin(IGNORED_PTR_ARG))
        .IgnoreArgument_handle();

    //act
    IOTHUB_CLIENT_RESULT result = IoTHubClient_LL_SetDeviceTwinCallback(h, NULL, NULL);

    //assert
    ASSERT_ARE_EQUAL(IOTHUB_CLIENT_RESULT, IOTHUB_CLIENT_OK, result);
    ASSERT_ARE_EQUAL(char_ptr, umock_c_get_expected_calls(), umock_c_get_actual_calls());

    //cleanup
    IoTHubClient_LL_Destroy(h);
}

/*Tests_SRS_IOTHUBCLIENT_LL_10_002: [ If deviceTwinCallback is not NULL, then IoTHubClient_LL_SetDeviceTwinCallback shall call the underlying layer's _Subscribe function.] */
TEST_FUNCTION(IoTHubClient_LL_SetDeviceTwinCallback_subscribe_succeed)
{
    //arrange
    IOTHUB_CLIENT_LL_HANDLE h = IoTHubClient_LL_Create(&TEST_CONFIG);
    umock_c_reset_all_calls();

    STRICT_EXPECTED_CALL(FAKE_IoTHubTransport_Subscribe_DeviceTwin(IGNORED_PTR_ARG))
        .IgnoreArgument_handle();

    //act
    IOTHUB_CLIENT_RESULT result = IoTHubClient_LL_SetDeviceTwinCallback(h, iothub_device_twin_callback, (void*)1);

    //assert
    ASSERT_ARE_EQUAL(IOTHUB_CLIENT_RESULT, IOTHUB_CLIENT_OK, result);
    ASSERT_ARE_EQUAL(char_ptr, umock_c_get_expected_calls(), umock_c_get_actual_calls());

    //cleanup
    IoTHubClient_LL_Destroy(h);
}

/*Tests_SRS_IOTHUBCLIENT_LL_10_003: [ If the underlying layer's _Subscribe function fails, then IoTHubClient_LL_SetDeviceTwinCallback shall fail and return IOTHUB_CLIENT_ERROR.] */
TEST_FUNCTION(IoTHubClient_LL_SetDeviceTwinCallback_subscribe_fail)
{
    //arrange
    IOTHUB_CLIENT_LL_HANDLE h = IoTHubClient_LL_Create(&TEST_CONFIG);
    umock_c_reset_all_calls();

    STRICT_EXPECTED_CALL(FAKE_IoTHubTransport_Subscribe_DeviceTwin(IGNORED_PTR_ARG))
        .IgnoreArgument_handle()
        .SetReturn(__FAILURE__);

    //act
    IOTHUB_CLIENT_RESULT result = IoTHubClient_LL_SetDeviceTwinCallback(h, iothub_device_twin_callback, (void*)1);

    //assert
    ASSERT_ARE_EQUAL(IOTHUB_CLIENT_RESULT, IOTHUB_CLIENT_ERROR, result);
    ASSERT_ARE_EQUAL(char_ptr, umock_c_get_expected_calls(), umock_c_get_actual_calls());

    //cleanup
    IoTHubClient_LL_Destroy(h);
}

/* Test_SRS_IOTHUBCLIENT_LL_07_021: [ If handle is NULL then IoTHubClient_LL_SetDeviceMethodCallback_Ex shall return IOTHUB_CLIENT_INVALID_ARG.] */
TEST_FUNCTION(IoTHubClient_LL_SetDeviceMethodCallback_Ex_handle_NULL_fail)
{
    //arrange

    //act
    IOTHUB_CLIENT_RESULT result = IoTHubClient_LL_SetDeviceMethodCallback_Ex(NULL, iothub_client_inbound_device_method_callback, (void*)1);

    //assert
    ASSERT_ARE_EQUAL(IOTHUB_CLIENT_RESULT, IOTHUB_CLIENT_INVALID_ARG, result);
    ASSERT_ARE_EQUAL(char_ptr, umock_c_get_expected_calls(), umock_c_get_actual_calls());

    //cleanup
}

/* Tests_SRS_IOTHUBCLIENT_LL_07_025: [ If any error is encountered then IoTHubClient_LL_SetDeviceMethodCallback_Ex shall return IOTHUB_CLIENT_ERROR.] */
TEST_FUNCTION(IoTHubClient_LL_SetDeviceMethodCallback_Ex_subscribe_fail)
{
    //arrange
    IOTHUB_CLIENT_LL_HANDLE h = IoTHubClient_LL_Create(&TEST_CONFIG);
    umock_c_reset_all_calls();

    STRICT_EXPECTED_CALL(FAKE_IoTHubTransport_Subscribe_DeviceMethod(IGNORED_PTR_ARG))
        .IgnoreArgument(1)
        .SetReturn(__FAILURE__);

    //act
    IOTHUB_CLIENT_RESULT result = IoTHubClient_LL_SetDeviceMethodCallback_Ex(h, iothub_client_inbound_device_method_callback, (void*)1);

    //assert
    ASSERT_ARE_EQUAL(IOTHUB_CLIENT_RESULT, IOTHUB_CLIENT_ERROR, result);
    ASSERT_ARE_EQUAL(char_ptr, umock_c_get_expected_calls(), umock_c_get_actual_calls());

    //cleanup
    IoTHubClient_LL_Destroy(h);
}

/* Tests_SRS_IOTHUBCLIENT_LL_07_022: [ If inboundDeviceMethodCallback is NULL then IoTHubClient_LL_SetDeviceMethodCallback_Ex shall call the underlying layer's IoTHubTransport_Unsubscribe_DeviceMethod function and return IOTHUB_CLIENT_OK.] */
TEST_FUNCTION(IoTHubClient_LL_SetDeviceMethodCallback_Ex_inbound_device_method_cb_NULL_succeed)
{
    //arrange
    IOTHUB_CLIENT_LL_HANDLE h = IoTHubClient_LL_Create(&TEST_CONFIG);
    (void)IoTHubClient_LL_SetDeviceMethodCallback_Ex(h, iothub_client_inbound_device_method_callback, (void*)1);

    umock_c_reset_all_calls();

    STRICT_EXPECTED_CALL(FAKE_IoTHubTransport_Unsubscribe_DeviceMethod(IGNORED_PTR_ARG))
        .IgnoreArgument(1);

    //act
    IOTHUB_CLIENT_RESULT result = IoTHubClient_LL_SetDeviceMethodCallback_Ex(h, NULL, 0);

    //assert
    ASSERT_ARE_EQUAL(IOTHUB_CLIENT_RESULT, IOTHUB_CLIENT_OK, result);
    ASSERT_ARE_EQUAL(char_ptr, umock_c_get_expected_calls(), umock_c_get_actual_calls());

    //cleanup
    IoTHubClient_LL_Destroy(h);
}

/* Tests_SRS_IOTHUBCLIENT_LL_10_031: [If the user has subscribed using IoTHubClient_LL_SetDeviceMethodCallback, IoTHubClient_LL_SetDeviceMethodCallback_Ex shall fail and return IOTHUB_CLIENT_ERROR. ] */
TEST_FUNCTION(IoTHubClient_LL_SetDeviceMethodCallback_Ex_inbound_device_method_cb_NULL_After_SetDeviceMethodCallback_fail)
{
    //arrange
    IOTHUB_CLIENT_LL_HANDLE h = IoTHubClient_LL_Create(&TEST_CONFIG);
    (void)IoTHubClient_LL_SetDeviceMethodCallback(h, deviceMethodCallback, (void*)1);
    umock_c_reset_all_calls();

    //act
    IOTHUB_CLIENT_RESULT result = IoTHubClient_LL_SetDeviceMethodCallback_Ex(h, NULL, 0);

    //assert
    ASSERT_ARE_EQUAL(IOTHUB_CLIENT_RESULT, IOTHUB_CLIENT_ERROR, result);
    ASSERT_ARE_EQUAL(char_ptr, umock_c_get_expected_calls(), umock_c_get_actual_calls());

    //cleanup
    IoTHubClient_LL_Destroy(h);
}

/* Tests_SRS_IOTHUBCLIENT_LL_10_030: [ If deviceMethodCallback is NULL and the client is not subscribed to receive method calls, IoTHubClient_LL_SetDeviceMethodCallback shall fail and return IOTHUB_CLIENT_ERROR. ] */
TEST_FUNCTION(IoTHubClient_LL_SetDeviceMethodCallback_Ex_uninitialized_inbound_device_method_cb_NULL_fails)
{
    //arrange
    IOTHUB_CLIENT_LL_HANDLE h = IoTHubClient_LL_Create(&TEST_CONFIG);
    umock_c_reset_all_calls();

    //act
    IOTHUB_CLIENT_RESULT result = IoTHubClient_LL_SetDeviceMethodCallback_Ex(h, NULL, 0);

    //assert
    ASSERT_ARE_EQUAL(IOTHUB_CLIENT_RESULT, IOTHUB_CLIENT_ERROR, result);
    ASSERT_ARE_EQUAL(char_ptr, umock_c_get_expected_calls(), umock_c_get_actual_calls());

    //cleanup
    IoTHubClient_LL_Destroy(h);
}

/* Tests_SRS_IOTHUBCLIENT_LL_10_031: [If the user has subscribed using IoTHubClient_LL_SetDeviceMethodCallback, IoTHubClient_LL_SetDeviceMethodCallback_Ex shall fail and return IOTHUB_CLIENT_ERROR. ] */
TEST_FUNCTION(IoTHubClient_LL_SetDeviceMethodCallback_Ex_After_SetDeviceMethodCallback_fail)
{
    //arrange
    IOTHUB_CLIENT_LL_HANDLE h = IoTHubClient_LL_Create(&TEST_CONFIG);
    (void)IoTHubClient_LL_SetDeviceMethodCallback(h, deviceMethodCallback, (void*)1);
    umock_c_reset_all_calls();

    //act
    IOTHUB_CLIENT_RESULT result = IoTHubClient_LL_SetDeviceMethodCallback_Ex(h, iothub_client_inbound_device_method_callback, (void*)1);

    //assert
    ASSERT_ARE_EQUAL(IOTHUB_CLIENT_RESULT, IOTHUB_CLIENT_ERROR, result);
    ASSERT_ARE_EQUAL(char_ptr, umock_c_get_expected_calls(), umock_c_get_actual_calls());

    //cleanup
    IoTHubClient_LL_Destroy(h);
}

/* Tests_SRS_IOTHUBCLIENT_LL_07_023: [ If inboundDeviceMethodCallback is non-NULL then IoTHubClient_LL_SetDeviceMethodCallback_Ex shall call the underlying layer's IoTHubTransport_Subscribe_DeviceMethod function.]*/
TEST_FUNCTION(IoTHubClient_LL_SetDeviceMethodCallback_Ex_succeed)
{
    //arrange
    IOTHUB_CLIENT_LL_HANDLE h = IoTHubClient_LL_Create(&TEST_CONFIG);
    umock_c_reset_all_calls();

    STRICT_EXPECTED_CALL(FAKE_IoTHubTransport_Subscribe_DeviceMethod(IGNORED_PTR_ARG))
        .IgnoreArgument(1);

    //act
    IOTHUB_CLIENT_RESULT result = IoTHubClient_LL_SetDeviceMethodCallback_Ex(h, iothub_client_inbound_device_method_callback, (void*)1);

    //assert
    ASSERT_ARE_EQUAL(IOTHUB_CLIENT_RESULT, IOTHUB_CLIENT_OK, result);
    ASSERT_ARE_EQUAL(char_ptr, umock_c_get_expected_calls(), umock_c_get_actual_calls());

    //cleanup
    IoTHubClient_LL_Destroy(h);
}

/* Tests_SRS_IOTHUBCLIENT_LL_07_026: [ If handle or methodId is NULL then IoTHubClient_LL_DeviceMethodResponse shall return IOTHUB_CLIENT_INVALID_ARG.] */
TEST_FUNCTION(IoTHubClient_LL_DeviceMethodResponse_handle_NULL_fail)
{
    //arrange

    //act
    IOTHUB_CLIENT_RESULT result = IoTHubClient_LL_DeviceMethodResponse(NULL, TEST_METHOD_ID, (const unsigned char*)TEST_DEVICE_METHOD_RESPONSE, strlen(TEST_DEVICE_METHOD_RESPONSE), TEST_DEVICE_STATUS_CODE);

    //assert
    ASSERT_ARE_EQUAL(IOTHUB_CLIENT_RESULT, IOTHUB_CLIENT_INVALID_ARG, result);
    ASSERT_ARE_EQUAL(char_ptr, umock_c_get_expected_calls(), umock_c_get_actual_calls());

    //cleanup
}

/* Tests_SRS_IOTHUBCLIENT_LL_07_026: [ If handle or methodId is NULL then IoTHubClient_LL_DeviceMethodResponse shall return IOTHUB_CLIENT_INVALID_ARG.] */
TEST_FUNCTION(IoTHubClient_LL_DeviceMethodResponse_method_id_NULL_fail)
{
    //arrange
    IOTHUB_CLIENT_LL_HANDLE h = IoTHubClient_LL_Create(&TEST_CONFIG);
    umock_c_reset_all_calls();

    //act
    IOTHUB_CLIENT_RESULT result = IoTHubClient_LL_DeviceMethodResponse(h, NULL, (const unsigned char*)TEST_DEVICE_METHOD_RESPONSE, strlen(TEST_DEVICE_METHOD_RESPONSE), TEST_DEVICE_STATUS_CODE);

    //assert
    ASSERT_ARE_EQUAL(IOTHUB_CLIENT_RESULT, IOTHUB_CLIENT_INVALID_ARG, result);
    ASSERT_ARE_EQUAL(char_ptr, umock_c_get_expected_calls(), umock_c_get_actual_calls());

    //cleanup
    IoTHubClient_LL_Destroy(h);
}

/* Tests_SRS_IOTHUBCLIENT_LL_07_026: [ If handle or methodId is NULL then IoTHubClient_LL_DeviceMethodResponse shall return IOTHUB_CLIENT_INVALID_ARG.] */
TEST_FUNCTION(IoTHubClient_LL_DeviceMethodResponse_IoTHubTransport_DeviceMethod_Response_FAILS_fail)
{
    //arrange
    IOTHUB_CLIENT_LL_HANDLE h = IoTHubClient_LL_Create(&TEST_CONFIG);
    umock_c_reset_all_calls();

    STRICT_EXPECTED_CALL(FAKE_IoTHubTransport_DeviceMethod_Response(IGNORED_PTR_ARG, TEST_METHOD_ID, (const unsigned char*)TEST_DEVICE_METHOD_RESPONSE, strlen(TEST_DEVICE_METHOD_RESPONSE), TEST_DEVICE_STATUS_CODE)).SetReturn(__FAILURE__);

    //act
    IOTHUB_CLIENT_RESULT result = IoTHubClient_LL_DeviceMethodResponse(h, TEST_METHOD_ID, (const unsigned char*)TEST_DEVICE_METHOD_RESPONSE, strlen(TEST_DEVICE_METHOD_RESPONSE), TEST_DEVICE_STATUS_CODE);

    //assert
    ASSERT_ARE_EQUAL(IOTHUB_CLIENT_RESULT, IOTHUB_CLIENT_ERROR, result);
    ASSERT_ARE_EQUAL(char_ptr, umock_c_get_expected_calls(), umock_c_get_actual_calls());

    //cleanup
    IoTHubClient_LL_Destroy(h);
}

/* Tests_SRS_IOTHUBCLIENT_LL_07_027: [ IoTHubClient_LL_DeviceMethodResponse shall call the IoTHubTransport_DeviceMethod_Response transport function.] */
TEST_FUNCTION(IoTHubClient_LL_DeviceMethodResponse_succeed)
{
    //arrange
    IOTHUB_CLIENT_LL_HANDLE h = IoTHubClient_LL_Create(&TEST_CONFIG);
    umock_c_reset_all_calls();

    STRICT_EXPECTED_CALL(FAKE_IoTHubTransport_DeviceMethod_Response(IGNORED_PTR_ARG, TEST_METHOD_ID, (const unsigned char*)TEST_DEVICE_METHOD_RESPONSE, strlen(TEST_DEVICE_METHOD_RESPONSE), TEST_DEVICE_STATUS_CODE))
        .IgnoreArgument(1);

    //act
    IOTHUB_CLIENT_RESULT result = IoTHubClient_LL_DeviceMethodResponse(h, TEST_METHOD_ID, (const unsigned char*)TEST_DEVICE_METHOD_RESPONSE, strlen(TEST_DEVICE_METHOD_RESPONSE), TEST_DEVICE_STATUS_CODE);

    //assert
    ASSERT_ARE_EQUAL(IOTHUB_CLIENT_RESULT, IOTHUB_CLIENT_OK, result);
    ASSERT_ARE_EQUAL(char_ptr, umock_c_get_expected_calls(), umock_c_get_actual_calls());

    //cleanup
    IoTHubClient_LL_Destroy(h);
}


/* Tests_SRS_IOTHUBCLIENT_LL_25_120: [If iotHubClientHandle, retryPolicy or retryTimeoutLimitinSeconds is NULL, IoTHubClient_LL_GetRetryPolicy shall return IOTHUB_CLIENT_INVALID_ARG ] */
TEST_FUNCTION(IoTHubClient_LL_GetRetryPolicy_NULL_HANDLEParam_fail)
{
    //arrange

    //act
    IOTHUB_CLIENT_RESULT result = IoTHubClient_LL_GetRetryPolicy(NULL, NULL, NULL);

    //assert
    ASSERT_ARE_EQUAL(IOTHUB_CLIENT_RESULT, IOTHUB_CLIENT_INVALID_ARG, result);
    ASSERT_ARE_EQUAL(char_ptr, umock_c_get_expected_calls(), umock_c_get_actual_calls());
}

/* Tests_SRS_IOTHUBCLIENT_LL_25_120: [If iotHubClientHandle, retryPolicy or retryTimeoutLimitinSeconds is NULL, IoTHubClient_LL_GetRetryPolicy shall return `IOTHUB_CLIENT_INVALID_ARG ] */
TEST_FUNCTION(IoTHubClient_LL_GetRetryPolicy_NULL_RetryPolicyParam_fail)
{
    //arrange
    IOTHUB_CLIENT_LL_HANDLE h = IoTHubClient_LL_Create(&TEST_CONFIG);
    umock_c_reset_all_calls();

    //act
    IOTHUB_CLIENT_RESULT result = IoTHubClient_LL_GetRetryPolicy(h, NULL, NULL);

    //assert
    ASSERT_ARE_EQUAL(IOTHUB_CLIENT_RESULT, IOTHUB_CLIENT_INVALID_ARG, result);
    ASSERT_ARE_EQUAL(char_ptr, umock_c_get_expected_calls(), umock_c_get_actual_calls());

    //cleanup
    IoTHubClient_LL_Destroy(h);
}

/* Tests_SRS_IOTHUBCLIENT_LL_25_120: [If iotHubClientHandle, retryPolicy or retryTimeoutLimitinSeconds is NULL, IoTHubClient_LL_GetRetryPolicy shall return `IOTHUB_CLIENT_INVALID_ARG ] */
TEST_FUNCTION(IoTHubClient_LL_GetRetryPolicy_NULL_SizeParam_fail)
{
    //arrange
    IOTHUB_CLIENT_LL_HANDLE h = IoTHubClient_LL_Create(&TEST_CONFIG);
    umock_c_reset_all_calls();

    //act
    IOTHUB_CLIENT_RETRY_POLICY r;
    IOTHUB_CLIENT_RESULT result = IoTHubClient_LL_GetRetryPolicy(h, &r, NULL);

    //assert
    ASSERT_ARE_EQUAL(IOTHUB_CLIENT_RESULT, IOTHUB_CLIENT_INVALID_ARG, result);
    ASSERT_ARE_EQUAL(char_ptr, umock_c_get_expected_calls(), umock_c_get_actual_calls());

    //cleanup
    IoTHubClient_LL_Destroy(h);
}

/* Tests_SRS_IOTHUBCLIENT_LL_25_121: [IoTHubClient_LL_GetRetryPolicy shall retrieve connection retry policy from retryPolicy in struct IOTHUB_CLIENT_LL_HANDLE_DATA] */
/* Tests_SRS_IOTHUBCLIENT_LL_25_122: [IoTHubClient_LL_GetRetryPolicy shall retrieve retryTimeoutLimit in seconds from retryTimeoutinSeconds in struct IOTHUB_CLIENT_LL_HANDLE_DATA] */
TEST_FUNCTION(IoTHubClient_LL_GetRetryPolicy_succeed)
{
    //arrange
    IOTHUB_CLIENT_LL_HANDLE h = IoTHubClient_LL_Create(&TEST_CONFIG);
    umock_c_reset_all_calls();

    //act
    IOTHUB_CLIENT_RETRY_POLICY r;
    size_t s;
    IOTHUB_CLIENT_RESULT result = IoTHubClient_LL_GetRetryPolicy(h, &r, &s);

    //assert
    ASSERT_ARE_EQUAL(IOTHUB_CLIENT_RESULT, IOTHUB_CLIENT_OK, result);
    ASSERT_ARE_EQUAL(char_ptr, umock_c_get_expected_calls(), umock_c_get_actual_calls());

    //cleanup
    IoTHubClient_LL_Destroy(h);
}

TEST_FUNCTION(IoTHubClient_LL_SetOption_product_info_twice_succeeds)
{
    //arrange
    IOTHUB_CLIENT_LL_HANDLE h = IoTHubClient_LL_Create(&TEST_CONFIG);
    umock_c_reset_all_calls();
    STRICT_EXPECTED_CALL(STRING_delete(IGNORED_PTR_ARG));
    STRICT_EXPECTED_CALL(platform_get_platform_info());
    STRICT_EXPECTED_CALL(STRING_c_str(IGNORED_PTR_ARG));
    STRICT_EXPECTED_CALL(STRING_delete(IGNORED_PTR_ARG));
    STRICT_EXPECTED_CALL(STRING_delete(IGNORED_PTR_ARG));
    STRICT_EXPECTED_CALL(platform_get_platform_info());
    STRICT_EXPECTED_CALL(STRING_c_str(IGNORED_PTR_ARG));
    STRICT_EXPECTED_CALL(STRING_delete(IGNORED_PTR_ARG));

    //act
    IOTHUB_CLIENT_RESULT result = IoTHubClient_LL_SetOption(h, OPTION_PRODUCT_INFO, "Eight");
    if (result == IOTHUB_CLIENT_OK)
    {
        result = IoTHubClient_LL_SetOption(h, OPTION_PRODUCT_INFO, "Eight");
    }

    //assert
    ASSERT_ARE_EQUAL(IOTHUB_CLIENT_RESULT, IOTHUB_CLIENT_OK, result);
    ASSERT_ARE_EQUAL(char_ptr, umock_c_get_expected_calls(), umock_c_get_actual_calls());

    //cleanup
    IoTHubClient_LL_Destroy(h);
}

TEST_FUNCTION(IoTHubClient_LL_SetOption_product_info_succeeds)
{
    //arrange
    IOTHUB_CLIENT_LL_HANDLE h = IoTHubClient_LL_Create(&TEST_CONFIG);
    umock_c_reset_all_calls();
    STRICT_EXPECTED_CALL(STRING_delete(IGNORED_PTR_ARG));
    STRICT_EXPECTED_CALL(platform_get_platform_info());
    STRICT_EXPECTED_CALL(STRING_c_str(IGNORED_PTR_ARG));
    STRICT_EXPECTED_CALL(STRING_delete(IGNORED_PTR_ARG));

    //act
    IOTHUB_CLIENT_RESULT result = IoTHubClient_LL_SetOption(h, OPTION_PRODUCT_INFO, "Eight");

    //assert
    ASSERT_ARE_EQUAL(IOTHUB_CLIENT_RESULT, IOTHUB_CLIENT_OK, result);
    ASSERT_ARE_EQUAL(char_ptr, umock_c_get_expected_calls(), umock_c_get_actual_calls());

    //cleanup
    IoTHubClient_LL_Destroy(h);
}

TEST_FUNCTION(IoTHubClient_LL_SetOption_product_info_fails_case2)
{
    //arrange
    IOTHUB_CLIENT_LL_HANDLE h = IoTHubClient_LL_Create(&TEST_CONFIG);
    umock_c_reset_all_calls();
    STRICT_EXPECTED_CALL(STRING_delete(IGNORED_PTR_ARG));
    STRICT_EXPECTED_CALL(platform_get_platform_info());

    //act
    g_fail_platform_get_platform_info = true;
    IOTHUB_CLIENT_RESULT result = IoTHubClient_LL_SetOption(h, OPTION_PRODUCT_INFO, "Eight");

    //assert
    ASSERT_ARE_EQUAL(IOTHUB_CLIENT_RESULT, IOTHUB_CLIENT_ERROR, result);
    ASSERT_ARE_EQUAL(char_ptr, umock_c_get_expected_calls(), umock_c_get_actual_calls());

    //cleanup
    IoTHubClient_LL_Destroy(h);
}

TEST_FUNCTION(IoTHubClient_LL_SetOption_product_info_fails_case1)
{
    //arrange
    IOTHUB_CLIENT_LL_HANDLE h = IoTHubClient_LL_Create(&TEST_CONFIG);
    umock_c_reset_all_calls();
    STRICT_EXPECTED_CALL(STRING_delete(IGNORED_PTR_ARG));
    STRICT_EXPECTED_CALL(platform_get_platform_info());
    STRICT_EXPECTED_CALL(STRING_c_str(IGNORED_PTR_ARG));
    STRICT_EXPECTED_CALL(STRING_delete(IGNORED_PTR_ARG));

    //act
    g_fail_string_construct_sprintf = true;
    IOTHUB_CLIENT_RESULT result = IoTHubClient_LL_SetOption(h, OPTION_PRODUCT_INFO, "Eight");

    //assert
    ASSERT_ARE_EQUAL(IOTHUB_CLIENT_RESULT, IOTHUB_CLIENT_ERROR, result);
    ASSERT_ARE_EQUAL(char_ptr, umock_c_get_expected_calls(), umock_c_get_actual_calls());

    //cleanup
    IoTHubClient_LL_Destroy(h);
}

/*Tests_SRS_IOTHUBCLIENT_LL_10_037: [Calling IoTHubClient_LL_SetOption with value between [0, 100] shall return `IOTHUB_CLIENT_OK`. ]*/
TEST_FUNCTION(IoTHubClient_LL_SetOption_diag_sampling_percentage_succeeds)
{
    //arrange
    IOTHUB_CLIENT_LL_HANDLE h = IoTHubClient_LL_Create(&TEST_CONFIG);
    umock_c_reset_all_calls();

    //act
    uint32_t diagPercentage = 9;
    IOTHUB_CLIENT_RESULT result = IoTHubClient_LL_SetOption(h, OPTION_DIAGNOSTIC_SAMPLING_PERCENTAGE, &diagPercentage);

    //assert
    ASSERT_ARE_EQUAL(IOTHUB_CLIENT_RESULT, IOTHUB_CLIENT_OK, result);
    ASSERT_ARE_EQUAL(char_ptr, umock_c_get_expected_calls(), umock_c_get_actual_calls());

    //cleanup
    IoTHubClient_LL_Destroy(h);
}

/*Tests_SRS_IOTHUBCLIENT_LL_10_036: [Calling IoTHubClient_LL_SetOption with value > 100 shall return `IOTHUB_CLIENT_ERRROR`. ]*/
TEST_FUNCTION(IoTHubClient_LL_SetOption_diag_sampling_percentage_fails)
{
    //arrange
    IOTHUB_CLIENT_LL_HANDLE h = IoTHubClient_LL_Create(&TEST_CONFIG);
    umock_c_reset_all_calls();

    //act
    uint32_t diagPercentage = 101;
    IOTHUB_CLIENT_RESULT result = IoTHubClient_LL_SetOption(h, OPTION_DIAGNOSTIC_SAMPLING_PERCENTAGE, &diagPercentage);

    //assert
    ASSERT_ARE_EQUAL(IOTHUB_CLIENT_RESULT, IOTHUB_CLIENT_ERROR, result);
    ASSERT_ARE_EQUAL(char_ptr, umock_c_get_expected_calls(), umock_c_get_actual_calls());

    //cleanup
    IoTHubClient_LL_Destroy(h);
}

// Tests_SRS_IOTHUBCLIENT_31_127: [ If `iotHubClientHandle`, `outputName`, or `eventConfirmationCallback` is `NULL`, `IoTHubClient_LL_SendEventToOutputAsync` shall return `IOTHUB_CLIENT_INVALID_ARG`. ]
TEST_FUNCTION(IoTHubClient_LL_SendEventToOutputAsync_with_NULL_iotHubClientHandle_fails)
{
    //arrange

    //act
    IOTHUB_CLIENT_RESULT result = IoTHubClient_LL_SendEventToOutputAsync(NULL, TEST_MESSAGE_HANDLE, TEST_OUTPUT_NAME, test_event_confirmation_callback, (void*)3);

    //assert
    ASSERT_ARE_EQUAL(IOTHUB_CLIENT_RESULT, IOTHUB_CLIENT_INVALID_ARG, result);
}

// Tests_SRS_IOTHUBCLIENT_31_127: [ If `iotHubClientHandle`, `outputName`, or `eventConfirmationCallback` is `NULL`, `IoTHubClient_LL_SendEventToOutputAsync` shall return `IOTHUB_CLIENT_INVALID_ARG`. ]
TEST_FUNCTION(IoTHubClient_LL_SendEventToOutputAsync_with_NULL_messageHandle_fails)
{
    //arrange

    IOTHUB_CLIENT_LL_HANDLE handle = IoTHubClient_LL_Create(&TEST_CONFIG);
    umock_c_reset_all_calls();

    //act
    IOTHUB_CLIENT_RESULT result = IoTHubClient_LL_SendEventToOutputAsync(handle, NULL, TEST_OUTPUT_NAME, test_event_confirmation_callback, (void*)3);

    ///assert
    ASSERT_ARE_EQUAL(IOTHUB_CLIENT_RESULT, IOTHUB_CLIENT_INVALID_ARG, result);
    ASSERT_ARE_EQUAL(char_ptr, umock_c_get_expected_calls(), umock_c_get_actual_calls());

    ///cleanup
    IoTHubClient_LL_Destroy(handle);
}

// Tests_SRS_IOTHUBCLIENT_31_127: [ If `iotHubClientHandle`, `outputName`, or `eventConfirmationCallback` is `NULL`, `IoTHubClient_LL_SendEventToOutputAsync` shall return `IOTHUB_CLIENT_INVALID_ARG`. ]
TEST_FUNCTION(IoTHubClient_LL_SendEventToOutputAsync_with_NULL_test_event_confirmation_callback_and_non_NULL_context_fails)
{
    //arrange

    IOTHUB_CLIENT_LL_HANDLE handle = IoTHubClient_LL_Create(&TEST_CONFIG);
    umock_c_reset_all_calls();

    //act
    IOTHUB_CLIENT_RESULT result = IoTHubClient_LL_SendEventToOutputAsync(handle, TEST_MESSAGE_HANDLE, TEST_OUTPUT_NAME, NULL, (void*)3);

    ///assert
    ASSERT_ARE_EQUAL(IOTHUB_CLIENT_RESULT, IOTHUB_CLIENT_INVALID_ARG, result);
    ASSERT_ARE_EQUAL(char_ptr, umock_c_get_expected_calls(), umock_c_get_actual_calls());

    ///cleanup
    IoTHubClient_LL_Destroy(handle);
}

// Tests_SRS_IOTHUBCLIENT_31_127: [ If `iotHubClientHandle`, `outputName`, or `eventConfirmationCallback` is `NULL`, `IoTHubClient_LL_SendEventToOutputAsync` shall return `IOTHUB_CLIENT_INVALID_ARG`. ]
TEST_FUNCTION(IoTHubClient_LL_SendEventToOutputAsync_with_NULL_OUTPUT_NAME_fails)
{
    //arrange

    IOTHUB_CLIENT_LL_HANDLE handle = IoTHubClient_LL_Create(&TEST_CONFIG);
    umock_c_reset_all_calls();

    //act
    IOTHUB_CLIENT_RESULT result = IoTHubClient_LL_SendEventToOutputAsync(handle, NULL, NULL, test_event_confirmation_callback, (void*)3);

    ///assert
    ASSERT_ARE_EQUAL(IOTHUB_CLIENT_RESULT, IOTHUB_CLIENT_INVALID_ARG, result);
    ASSERT_ARE_EQUAL(char_ptr, umock_c_get_expected_calls(), umock_c_get_actual_calls());

    ///cleanup
    IoTHubClient_LL_Destroy(handle);
}

// Tests_SRS_IOTHUBCLIENT_31_128: [ `IoTHubClient_LL_SendEventToOutputAsync` shall set the outputName of the message to send. ]
// Tests_SRS_IOTHUBCLIENT_31_129: [ `IoTHubClient_LL_SendEventToOutputAsync` shall invoke `IoTHubClient_LL_SendEventAsync` to send the message. ]
TEST_FUNCTION(IoTHubClient_LL_SendEventToOutputAsync_succeeds)
{
    //arrange
    IOTHUB_CLIENT_LL_HANDLE handle = IoTHubClient_LL_Create(&TEST_CONFIG);
    umock_c_reset_all_calls();

    STRICT_EXPECTED_CALL(IoTHubMessage_SetOutputName(IGNORED_PTR_ARG, IGNORED_PTR_ARG));
    setup_iothubclient_ll_sendeventasync_mocks(false);

    //act
    IOTHUB_CLIENT_RESULT result = IoTHubClient_LL_SendEventToOutputAsync(handle, TEST_MESSAGE_HANDLE, TEST_OUTPUT_NAME, test_event_confirmation_callback, (void*)1);

    //assert
    ASSERT_ARE_EQUAL(IOTHUB_CLIENT_RESULT, IOTHUB_CLIENT_OK, result);
    ASSERT_ARE_EQUAL(char_ptr, umock_c_get_expected_calls(), umock_c_get_actual_calls());

    //cleanup
    IoTHubClient_LL_Destroy(handle);
}

TEST_FUNCTION(IoTHubClient_LL_SendEventToOutputAsync_fails)
{
    //arrange
    int negativeTestsInitResult = umock_c_negative_tests_init();
    ASSERT_ARE_EQUAL(int, 0, negativeTestsInitResult);

    IOTHUB_CLIENT_LL_HANDLE handle = IoTHubClient_LL_Create(&TEST_CONFIG);
    tickcounter_ms_t thisIsNotZero = 312984751;
    (void)IoTHubClient_LL_SetOption(handle, "messageTimeout", &thisIsNotZero); /*this forces _SendEventAsync to query the currentTime. If that fails, _SendEvent should fail as well*/
    umock_c_reset_all_calls();

    STRICT_EXPECTED_CALL(IoTHubMessage_SetOutputName(IGNORED_PTR_ARG, IGNORED_PTR_ARG));
    setup_iothubclient_ll_sendeventasync_mocks(true);

    umock_c_negative_tests_snapshot();

    // act
    size_t calls_cannot_fail[] = { 5 /*DList_InsertTailList*/ };
    size_t count = umock_c_negative_tests_call_count();
    for (size_t index = 0; index < count; index++)
    {
        if (should_skip_index(index, calls_cannot_fail, sizeof(calls_cannot_fail) / sizeof(calls_cannot_fail[0])) != 0)
        {
            continue;
        }

        umock_c_negative_tests_reset();
        umock_c_negative_tests_fail_call(index);

        char tmp_msg[64];
        sprintf(tmp_msg, "IoTHubClient_LL_Create failure in test %zu/%zu", index, count);

        IOTHUB_CLIENT_RESULT result = IoTHubClient_LL_SendEventToOutputAsync(handle, TEST_MESSAGE_HANDLE, TEST_OUTPUT_NAME, test_event_confirmation_callback, (void*)1);

        //assert
        ASSERT_ARE_NOT_EQUAL(IOTHUB_CLIENT_RESULT, IOTHUB_CLIENT_OK, result);
    }

    //cleanup
    IoTHubClient_LL_Destroy(handle);
    umock_c_negative_tests_deinit();
}


// Tests_SRS_IOTHUBCLIENT_31_130: [ If `iotHubClientHandle` or `inputName` is NULL, `IoTHubClient_LL_SetInputMessageCallback` shall return IOTHUB_CLIENT_INVALID_ARG. ]
TEST_FUNCTION(IoTHubClient_LL_SetInputMessageCallback_with_NULL_iotHubClientHandle_fails)
{
    ///arrange

    ///act
    IOTHUB_CLIENT_RESULT result = IoTHubClient_LL_SetInputMessageCallback(NULL, TEST_INPUT_NAME, messageCallback, (void*)1);

    ///assert
    ASSERT_ARE_EQUAL(IOTHUB_CLIENT_RESULT, IOTHUB_CLIENT_INVALID_ARG, result);
    ASSERT_ARE_EQUAL(char_ptr, umock_c_get_expected_calls(), umock_c_get_actual_calls());
}

// Tests_SRS_IOTHUBCLIENT_31_130: [ If `iotHubClientHandle` or `inputName` is NULL, `IoTHubClient_LL_SetInputMessageCallback` shall return IOTHUB_CLIENT_INVALID_ARG. ]
TEST_FUNCTION(IoTHubClient_LL_SetInputMessageCallback_with_NULL_inputName_fails)
{
    //arrange
    IOTHUB_CLIENT_LL_HANDLE handle = IoTHubClient_LL_Create(&TEST_CONFIG);
    umock_c_reset_all_calls();

    ///act
    IOTHUB_CLIENT_RESULT result = IoTHubClient_LL_SetInputMessageCallback(handle, NULL, messageCallback, (void*)1);

    ///assert
    ASSERT_ARE_EQUAL(IOTHUB_CLIENT_RESULT, IOTHUB_CLIENT_INVALID_ARG, result);

    //cleanup
    IoTHubClient_LL_Destroy(handle);
}

static void setup_IoTHubClient_LL_SetInputMessageCallback_first_invocation_mocks()
{
    STRICT_EXPECTED_CALL(singlylinkedlist_create());
    STRICT_EXPECTED_CALL(singlylinkedlist_find(IGNORED_PTR_ARG, IGNORED_PTR_ARG, IGNORED_PTR_ARG));
    STRICT_EXPECTED_CALL(gballoc_malloc(IGNORED_NUM_ARG));
    STRICT_EXPECTED_CALL(STRING_construct(IGNORED_NUM_ARG)).IgnoreArgument_psz();
    STRICT_EXPECTED_CALL(singlylinkedlist_add(IGNORED_NUM_ARG, IGNORED_PTR_ARG));
    STRICT_EXPECTED_CALL(FAKE_IotHubTransport_Subscribe_InputQueue(IGNORED_NUM_ARG));
}

static void setup_IoTHubClient_LL_SetInputMessageCallback_after_first_invocation_mocks(bool alreadyInList, int depthInList, const char *lastItemInputName)
{
    STRICT_EXPECTED_CALL(singlylinkedlist_get_head_item(IGNORED_PTR_ARG));
    STRICT_EXPECTED_CALL(singlylinkedlist_find(IGNORED_PTR_ARG, IGNORED_PTR_ARG, IGNORED_PTR_ARG));

    while (depthInList > 0)
    {
        STRICT_EXPECTED_CALL(singlylinkedlist_item_get_value(IGNORED_PTR_ARG));
        STRICT_EXPECTED_CALL(STRING_c_str(IGNORED_PTR_ARG)).SetReturn((depthInList == 1) ? lastItemInputName : TEST_STRING_VALUE);
        depthInList--;
    }

    if (alreadyInList == false)
    {
        STRICT_EXPECTED_CALL(gballoc_malloc(IGNORED_NUM_ARG));
        STRICT_EXPECTED_CALL(STRING_construct(IGNORED_NUM_ARG));
        STRICT_EXPECTED_CALL(singlylinkedlist_add(IGNORED_NUM_ARG, IGNORED_PTR_ARG));
    }
    else
    {
        STRICT_EXPECTED_CALL(singlylinkedlist_item_get_value(IGNORED_PTR_ARG));
    }
}

static void setup_IoTHubClient_LL_SetInputMessageCallback_callback_null(bool unsubscribeExpected, const char* input_name)
{
    STRICT_EXPECTED_CALL(singlylinkedlist_find(IGNORED_PTR_ARG, IGNORED_PTR_ARG, IGNORED_PTR_ARG));
    STRICT_EXPECTED_CALL(singlylinkedlist_item_get_value(IGNORED_PTR_ARG));
    STRICT_EXPECTED_CALL(STRING_c_str(IGNORED_PTR_ARG)).SetReturn(input_name);
    STRICT_EXPECTED_CALL(singlylinkedlist_item_get_value(IGNORED_PTR_ARG));
    STRICT_EXPECTED_CALL(STRING_delete(IGNORED_PTR_ARG));
    STRICT_EXPECTED_CALL(gballoc_free(IGNORED_PTR_ARG));
    STRICT_EXPECTED_CALL(singlylinkedlist_remove(IGNORED_PTR_ARG, IGNORED_PTR_ARG));
    STRICT_EXPECTED_CALL(singlylinkedlist_get_head_item(IGNORED_PTR_ARG));

    if (unsubscribeExpected)
    {
        STRICT_EXPECTED_CALL(FAKE_IotHubTransport_Unsubscribe_InputQueue(IGNORED_PTR_ARG));
    }
}

// Tests_SRS_IOTHUBCLIENT_31_134: [ `IoTHubClient_LL_SetInputMessageCallback` shall allocate a callback handle to associate callbacks from the transport => client if `inputName` isn't already present in the callback list. ]
// Tests_SRS_IOTHUBCLIENT_31_136: [ `IoTHubClient_LL_SetInputMessageCallback` shall invoke `IoTHubTransport_Subscribe_InputQueue` if this is the first callback being registered. ]
TEST_FUNCTION(IoTHubClient_LL_SetInputMessageCallback_one_item_success)
{
    //arrange
    IOTHUB_CLIENT_LL_HANDLE handle = IoTHubClient_LL_Create(&TEST_CONFIG);
    umock_c_reset_all_calls();

    setup_IoTHubClient_LL_SetInputMessageCallback_first_invocation_mocks();

    ///act
    IOTHUB_CLIENT_RESULT result = IoTHubClient_LL_SetInputMessageCallback(handle, TEST_INPUT_NAME, messageCallback, (void*)1);

    ///assert
    ASSERT_ARE_EQUAL(IOTHUB_CLIENT_RESULT, IOTHUB_CLIENT_OK, result);
    ASSERT_ARE_EQUAL(char_ptr, umock_c_get_expected_calls(), umock_c_get_actual_calls());

    //cleanup
    IoTHubClient_LL_Destroy(handle);
}


#if 0
static void setup_iothubclient_ll_destroy_with_event_callbacks(int num_callbacks)
{
    STRICT_EXPECTED_CALL(singlylinkedlist_foreach(IGNORED_PTR_ARG, IGNORED_PTR_ARG, IGNORED_PTR_ARG);
    STRICT_EXPECTED_CALL(singlylinkedlist_destroy(IGNORED_PTR_ARG));
}
#endif

// Tests_SRS_IOTHUBCLIENT_31_135: [ `IoTHubClient_LL_SetInputMessageCallback` shall reuse the existing callback handle if `inputName` is already present in the callback list. ]
TEST_FUNCTION(IoTHubClient_LL_SetInputMessageCallback_same_input_queue_twice_success)
{  
    //arrange
    IOTHUB_CLIENT_LL_HANDLE handle = IoTHubClient_LL_Create(&TEST_CONFIG);
    umock_c_reset_all_calls();

    setup_IoTHubClient_LL_SetInputMessageCallback_first_invocation_mocks();

    IOTHUB_CLIENT_RESULT result = IoTHubClient_LL_SetInputMessageCallback(handle, TEST_INPUT_NAME, messageCallback, (void*)1);
    ASSERT_ARE_EQUAL(IOTHUB_CLIENT_RESULT, IOTHUB_CLIENT_OK, result);
    ASSERT_ARE_EQUAL(char_ptr, umock_c_get_expected_calls(), umock_c_get_actual_calls());
    umock_c_reset_all_calls();

    setup_IoTHubClient_LL_SetInputMessageCallback_after_first_invocation_mocks(true, 1, TEST_INPUT_NAME);

    ///act
    result = IoTHubClient_LL_SetInputMessageCallback(handle, TEST_INPUT_NAME, messageCallback, (void*)2);

    ///assert
    ASSERT_ARE_EQUAL(IOTHUB_CLIENT_RESULT, IOTHUB_CLIENT_OK, result);
    ASSERT_ARE_EQUAL(char_ptr, umock_c_get_expected_calls(), umock_c_get_actual_calls());

    //cleanup
    IoTHubClient_LL_Destroy(handle);
}

static void setup_three_event_callbacks(IOTHUB_CLIENT_LL_HANDLE handle)
{
    // Arrange
    setup_IoTHubClient_LL_SetInputMessageCallback_first_invocation_mocks();

    IOTHUB_CLIENT_RESULT result = IoTHubClient_LL_SetInputMessageCallback(handle, TEST_INPUT_NAME, messageCallback, (void*)1);
    ASSERT_ARE_EQUAL(IOTHUB_CLIENT_RESULT, IOTHUB_CLIENT_OK, result);
    ASSERT_ARE_EQUAL(char_ptr, umock_c_get_expected_calls(), umock_c_get_actual_calls());

    setup_IoTHubClient_LL_SetInputMessageCallback_after_first_invocation_mocks(false, 1, TEST_STRING_VALUE);
    setup_IoTHubClient_LL_SetInputMessageCallback_after_first_invocation_mocks(false, 2, TEST_STRING_VALUE);

    ///act
    result = IoTHubClient_LL_SetInputMessageCallback(handle, TEST_INPUT_NAME2, messageCallback, (void*)2);
    ASSERT_ARE_EQUAL(IOTHUB_CLIENT_RESULT, IOTHUB_CLIENT_OK, result);

    result = IoTHubClient_LL_SetInputMessageCallback(handle, TEST_INPUT_NAME3, messageCallback, (void*)3);
    ASSERT_ARE_EQUAL(IOTHUB_CLIENT_RESULT, IOTHUB_CLIENT_OK, result);    

    ///assert
    ASSERT_ARE_EQUAL(IOTHUB_CLIENT_RESULT, IOTHUB_CLIENT_OK, result);
    ASSERT_ARE_EQUAL(char_ptr, umock_c_get_expected_calls(), umock_c_get_actual_calls());

}

// Tests_SRS_IOTHUBCLIENT_31_134: [ `IoTHubClient_LL_SetInputMessageCallback` shall allocate a callback handle to associate callbacks from the transport => client if `inputName` isn't already present in the callback list. ]
TEST_FUNCTION(IoTHubClient_LL_SetInputMessageCallback_multiple_items_success)
{
    //arrange
    IOTHUB_CLIENT_LL_HANDLE handle = IoTHubClient_LL_Create(&TEST_CONFIG);
    umock_c_reset_all_calls();

    setup_three_event_callbacks(handle);

    //cleanup
    IoTHubClient_LL_Destroy(handle);
}

// Tests_SRS_IOTHUBCLIENT_31_131: [ If `eventHandlerCallback` is NULL, `IoTHubClient_LL_SetInputMessageCallback` shall remove the `inputName` from its callback list if present. ]
TEST_FUNCTION(IoTHubClient_LL_SetInputMessageCallback_one_item_and_unregister_success)
{
    //arrange
    IOTHUB_CLIENT_LL_HANDLE handle = IoTHubClient_LL_Create(&TEST_CONFIG);
    umock_c_reset_all_calls();

    setup_IoTHubClient_LL_SetInputMessageCallback_first_invocation_mocks();

    IOTHUB_CLIENT_RESULT result = IoTHubClient_LL_SetInputMessageCallback(handle, TEST_INPUT_NAME, messageCallback, (void*)1);
    umock_c_reset_all_calls();

    setup_IoTHubClient_LL_SetInputMessageCallback_callback_null(true, TEST_INPUT_NAME);

    result = IoTHubClient_LL_SetInputMessageCallback(handle, TEST_INPUT_NAME, NULL, NULL);

    ///assert
    ASSERT_ARE_EQUAL(IOTHUB_CLIENT_RESULT, IOTHUB_CLIENT_OK, result);
    ASSERT_ARE_EQUAL(char_ptr, umock_c_get_expected_calls(), umock_c_get_actual_calls());

    //cleanup
    IoTHubClient_LL_Destroy(handle);
}

// Tests_SRS_IOTHUBCLIENT_31_131: [ If `eventHandlerCallback` is NULL, `IoTHubClient_LL_SetInputMessageCallback` shall remove the `inputName` from its callback list if present. ]
TEST_FUNCTION(IoTHubClient_LL_SetInputMessageCallback_three_items_and_unregister_each_success)
{
    //arrange
    IOTHUB_CLIENT_LL_HANDLE handle = IoTHubClient_LL_Create(&TEST_CONFIG);
    umock_c_reset_all_calls();

    setup_three_event_callbacks(handle);
    umock_c_reset_all_calls();

    // Remove TEST_INPUT_NAME2
    umock_c_reset_all_calls();
    STRICT_EXPECTED_CALL(singlylinkedlist_find(IGNORED_PTR_ARG, IGNORED_PTR_ARG, IGNORED_PTR_ARG));
    STRICT_EXPECTED_CALL(singlylinkedlist_item_get_value(IGNORED_PTR_ARG));
    STRICT_EXPECTED_CALL(STRING_c_str(IGNORED_PTR_ARG)).SetReturn(TEST_INPUT_NAME);
    STRICT_EXPECTED_CALL(singlylinkedlist_item_get_value(IGNORED_PTR_ARG));
    STRICT_EXPECTED_CALL(STRING_c_str(IGNORED_PTR_ARG)).SetReturn(TEST_INPUT_NAME2);
    STRICT_EXPECTED_CALL(singlylinkedlist_item_get_value(IGNORED_PTR_ARG));
    STRICT_EXPECTED_CALL(STRING_delete(IGNORED_PTR_ARG));
    STRICT_EXPECTED_CALL(gballoc_free(IGNORED_PTR_ARG));
    STRICT_EXPECTED_CALL(singlylinkedlist_remove(IGNORED_PTR_ARG, IGNORED_PTR_ARG));
    STRICT_EXPECTED_CALL(singlylinkedlist_get_head_item(IGNORED_PTR_ARG));


    IOTHUB_CLIENT_RESULT result = IoTHubClient_LL_SetInputMessageCallback(handle, TEST_INPUT_NAME2, NULL, NULL);

    ASSERT_ARE_EQUAL(IOTHUB_CLIENT_RESULT, IOTHUB_CLIENT_OK, result);
    ASSERT_ARE_EQUAL(char_ptr, umock_c_get_expected_calls(), umock_c_get_actual_calls());

    // Remove TEST_INPUT_NAME
    umock_c_reset_all_calls();
    setup_IoTHubClient_LL_SetInputMessageCallback_callback_null(false, TEST_INPUT_NAME);
    
    result = IoTHubClient_LL_SetInputMessageCallback(handle, TEST_INPUT_NAME, NULL, NULL);

    ASSERT_ARE_EQUAL(IOTHUB_CLIENT_RESULT, IOTHUB_CLIENT_OK, result);
    ASSERT_ARE_EQUAL(char_ptr, umock_c_get_expected_calls(), umock_c_get_actual_calls());

    // Remove TEST_INPUT_NAME3
    umock_c_reset_all_calls();
    setup_IoTHubClient_LL_SetInputMessageCallback_callback_null(true, TEST_INPUT_NAME3);

    result = IoTHubClient_LL_SetInputMessageCallback(handle, TEST_INPUT_NAME3, NULL, NULL);

    ///assert
    ASSERT_ARE_EQUAL(IOTHUB_CLIENT_RESULT, IOTHUB_CLIENT_OK, result);
    ASSERT_ARE_EQUAL(char_ptr, umock_c_get_expected_calls(), umock_c_get_actual_calls());

    //cleanup
    IoTHubClient_LL_Destroy(handle);
}

// Tests_SRS_IOTHUBCLIENT_31_132: [ If `eventHandlerCallback` is NULL, `IoTHubClient_LL_SetInputMessageCallback` shall return `IOTHUB_CLIENT_ERROR` if the `inputName` is not present. ]
TEST_FUNCTION(IoTHubClient_LL_SetInputMessageCallback_unregister_not_found_fails)
{
    //arrange
    IOTHUB_CLIENT_LL_HANDLE handle = IoTHubClient_LL_Create(&TEST_CONFIG);
    umock_c_reset_all_calls();

    setup_three_event_callbacks(handle);
    umock_c_reset_all_calls();

    // Remove TEST_INPUT_NAME2
    umock_c_reset_all_calls();

    STRICT_EXPECTED_CALL(singlylinkedlist_find(IGNORED_PTR_ARG,IGNORED_PTR_ARG,IGNORED_PTR_ARG));
    STRICT_EXPECTED_CALL(singlylinkedlist_item_get_value(IGNORED_PTR_ARG));
    STRICT_EXPECTED_CALL(STRING_c_str(IGNORED_PTR_ARG)).SetReturn(TEST_INPUT_NAME);
    STRICT_EXPECTED_CALL(singlylinkedlist_item_get_value(IGNORED_PTR_ARG));
    STRICT_EXPECTED_CALL(STRING_c_str(IGNORED_PTR_ARG)).SetReturn(TEST_INPUT_NAME2);
    STRICT_EXPECTED_CALL(singlylinkedlist_item_get_value(IGNORED_PTR_ARG));
    STRICT_EXPECTED_CALL(STRING_c_str(IGNORED_PTR_ARG)).SetReturn(TEST_INPUT_NAME3);

    IOTHUB_CLIENT_RESULT result = IoTHubClient_LL_SetInputMessageCallback(handle, TEST_INPUT_NAME_NOTFOUND, NULL, NULL);

    ///assert
    ASSERT_ARE_EQUAL(IOTHUB_CLIENT_RESULT, IOTHUB_CLIENT_ERROR, result);
    ASSERT_ARE_EQUAL(char_ptr, umock_c_get_expected_calls(), umock_c_get_actual_calls());

    //cleanup
    IoTHubClient_LL_Destroy(handle);
}


// Tests_SRS_IOTHUBCLIENT_LL_31_137: [ If either parameter `handle` or `messageData` is `NULL` then `IoTHubClient_LL_MessageCallbackFromInput` shall return `false`.** ]
TEST_FUNCTION(IoTHubClient_LL_MessageCallbackFromInput_with_handle_NULL_parameter_fails)
{
    //arrange

    //act
    bool result = IoTHubClient_LL_MessageCallbackFromInput(NULL, (MESSAGE_CALLBACK_INFO*)1);

    ///assert
    ASSERT_IS_FALSE(result);
    ASSERT_ARE_EQUAL(char_ptr, umock_c_get_expected_calls(), umock_c_get_actual_calls());
}

// Tests_SRS_IOTHUBCLIENT_LL_31_137: [ If either parameter `handle` or `messageData` is `NULL` then `IoTHubClient_LL_MessageCallbackFromInput` shall return `false`.** ]
TEST_FUNCTION(IoTHubClient_LL_MessageCallbackFromInput_with_messageData_NULL_parameter_fails)
{
    //arrange
    IOTHUB_CLIENT_LL_HANDLE handle = IoTHubClient_LL_Create(&TEST_CONFIG);
    umock_c_reset_all_calls();

    //act
    bool result = IoTHubClient_LL_MessageCallbackFromInput(handle, NULL);

    ///assert
    ASSERT_IS_FALSE(result);
    ASSERT_ARE_EQUAL(char_ptr, umock_c_get_expected_calls(), umock_c_get_actual_calls());

    //cleanup
    IoTHubClient_LL_Destroy(handle);
}

// Tests_SRS_IOTHUBCLIENT_LL_31_138: [ If there is no registered handler for the inputName from `IoTHubMessage_GetInputName`, then `IoTHubClient_LL_MessageCallbackFromInput` shall attempt invoke the default handler handler.** ]
TEST_FUNCTION(IoTHubClient_LL_MessageCallbackFromInput_with_unsubscribed_returns_false)
{
    //arrange
    IOTHUB_CLIENT_LL_HANDLE handle = IoTHubClient_LL_Create(&TEST_CONFIG);
    MESSAGE_CALLBACK_INFO* testMessage = make_test_message_info(TEST_MESSAGE_HANDLE);
    umock_c_reset_all_calls();

    STRICT_EXPECTED_CALL(IoTHubMessage_GetInputName(IGNORED_PTR_ARG));
    STRICT_EXPECTED_CALL(get_time(NULL));

    //act
    bool result = IoTHubClient_LL_MessageCallbackFromInput(handle, testMessage);

    //assert
    ASSERT_IS_FALSE(result);
    ASSERT_ARE_EQUAL(char_ptr, umock_c_get_expected_calls(), umock_c_get_actual_calls());

    //cleanup
    destroy_test_message_info(testMessage);
    IoTHubClient_LL_Destroy(handle);
}

// Tests_SRS_IOTHUBCLIENT_LL_31_139: [ `IoTHubClient_LL_MessageCallbackFromInput` shall the callback from the given inputName queue if it has been registered.** ]
// Tests_SRS_IOTHUBCLIENT_LL_31_140: [ `IoTHubClient_LL_MessageCallbackFromInput` shall send the message disposition as returned by the client to the underlying layer and return `true` if an input queue match is found.** ]
TEST_FUNCTION(IoTHubClient_LL_MessageCallbackFromInput_match_suceeds)
{
    //arrange
    IOTHUB_CLIENT_LL_HANDLE handle = IoTHubClient_LL_Create(&TEST_CONFIG);
    IOTHUB_CLIENT_RESULT result_set = IoTHubClient_LL_SetInputMessageCallback(handle, TEST_INPUT_NAME, messageCallback, (void*)20);
    ASSERT_ARE_EQUAL(IOTHUB_CLIENT_RESULT, IOTHUB_CLIENT_OK, result_set);
    
    MESSAGE_CALLBACK_INFO* testMessage = make_test_message_info(TEST_MESSAGE_HANDLE);
    umock_c_reset_all_calls();

    STRICT_EXPECTED_CALL(IoTHubMessage_GetInputName(IGNORED_PTR_ARG));
    STRICT_EXPECTED_CALL(singlylinkedlist_find(IGNORED_PTR_ARG, IGNORED_PTR_ARG, IGNORED_PTR_ARG));
    STRICT_EXPECTED_CALL(singlylinkedlist_item_get_value(IGNORED_PTR_ARG));
    STRICT_EXPECTED_CALL(STRING_c_str(IGNORED_PTR_ARG)).SetReturn(TEST_INPUT_NAME);

    STRICT_EXPECTED_CALL(singlylinkedlist_item_get_value(IGNORED_PTR_ARG));
    STRICT_EXPECTED_CALL(get_time(NULL));
    STRICT_EXPECTED_CALL(messageCallback(testMessage->messageHandle, (void*)20));
    STRICT_EXPECTED_CALL(FAKE_IoTHubTransport_SendMessageDisposition(testMessage, IOTHUBMESSAGE_ACCEPTED));

    //act
    bool result = IoTHubClient_LL_MessageCallbackFromInput(handle, testMessage);

    //assert
    ASSERT_IS_TRUE(result);
    ASSERT_ARE_EQUAL(char_ptr, umock_c_get_expected_calls(), umock_c_get_actual_calls());

    //cleanup
    destroy_test_message_info(testMessage);
    IoTHubClient_LL_Destroy(handle);
}


// Tests_SRS_IOTHUBCLIENT_LL_31_138: [ If there is no registered handler for the inputName from `IoTHubMessage_GetInputName`, then `IoTHubClient_LL_MessageCallbackFromInput` shall attempt invoke the default handler handler.** ]
TEST_FUNCTION(IoTHubClient_LL_MessageCallbackFromInput_no_match_one_item_in_list_fails)
{
    //arrange
    IOTHUB_CLIENT_LL_HANDLE handle = IoTHubClient_LL_Create(&TEST_CONFIG);
    IOTHUB_CLIENT_RESULT result_set = IoTHubClient_LL_SetInputMessageCallback(handle, TEST_INPUT_NAME, messageCallback, (void*)21);
    ASSERT_ARE_EQUAL(IOTHUB_CLIENT_RESULT, IOTHUB_CLIENT_OK, result_set);
    
    MESSAGE_CALLBACK_INFO* testMessage = make_test_message_info(TEST_MESSAGE_HANDLE);
    umock_c_reset_all_calls();

    STRICT_EXPECTED_CALL(IoTHubMessage_GetInputName(IGNORED_PTR_ARG)).SetReturn(TEST_INPUT_NAME_NOTFOUND);

    STRICT_EXPECTED_CALL(singlylinkedlist_find(IGNORED_PTR_ARG, IGNORED_PTR_ARG, IGNORED_PTR_ARG));
    STRICT_EXPECTED_CALL(singlylinkedlist_item_get_value(IGNORED_PTR_ARG));
    STRICT_EXPECTED_CALL(STRING_c_str(IGNORED_PTR_ARG)).SetReturn(TEST_INPUT_NAME);
    STRICT_EXPECTED_CALL(get_time(NULL));

    //act
    bool result = IoTHubClient_LL_MessageCallbackFromInput(handle, testMessage);

    //assert
    ASSERT_IS_FALSE(result);
    ASSERT_ARE_EQUAL(char_ptr, umock_c_get_expected_calls(), umock_c_get_actual_calls());

    //cleanup
    destroy_test_message_info(testMessage);
    IoTHubClient_LL_Destroy(handle);
}

// Tests_SRS_IOTHUBCLIENT_LL_31_139: [ `IoTHubClient_LL_MessageCallbackFromInput` shall the callback from the given inputName queue if it has been registered.** ]
// Tests_SRS_IOTHUBCLIENT_LL_31_140: [ `IoTHubClient_LL_MessageCallbackFromInput` shall send the message disposition as returned by the client to the underlying layer and return `true` if an input queue match is found.** ]
TEST_FUNCTION(IoTHubClient_LL_MessageCallbackFromInput_match_with_multiple_item_in_list_succeeds)
{
    //arrange
    IOTHUB_CLIENT_LL_HANDLE handle = IoTHubClient_LL_Create(&TEST_CONFIG);
    IOTHUB_CLIENT_RESULT result_set = IoTHubClient_LL_SetInputMessageCallback(handle, TEST_INPUT_NAME, messageCallback, (void*)22);
    ASSERT_ARE_EQUAL(IOTHUB_CLIENT_RESULT, IOTHUB_CLIENT_OK, result_set);

    result_set = IoTHubClient_LL_SetInputMessageCallback(handle, TEST_INPUT_NAME2, messageCallback, (void*)23);
    ASSERT_ARE_EQUAL(IOTHUB_CLIENT_RESULT, IOTHUB_CLIENT_OK, result_set);

    result_set = IoTHubClient_LL_SetInputMessageCallback(handle, TEST_INPUT_NAME3, messageCallback, (void*)24);
    ASSERT_ARE_EQUAL(IOTHUB_CLIENT_RESULT, IOTHUB_CLIENT_OK, result_set);

   
    MESSAGE_CALLBACK_INFO* testMessage = make_test_message_info(TEST_MESSAGE_HANDLE);
    umock_c_reset_all_calls();

    STRICT_EXPECTED_CALL(IoTHubMessage_GetInputName(IGNORED_PTR_ARG)).SetReturn(TEST_INPUT_NAME3);

    STRICT_EXPECTED_CALL(singlylinkedlist_find(IGNORED_PTR_ARG, IGNORED_PTR_ARG, IGNORED_PTR_ARG));
    STRICT_EXPECTED_CALL(singlylinkedlist_item_get_value(IGNORED_PTR_ARG));
    STRICT_EXPECTED_CALL(STRING_c_str(IGNORED_PTR_ARG)).SetReturn(TEST_INPUT_NAME);

    STRICT_EXPECTED_CALL(singlylinkedlist_item_get_value(IGNORED_PTR_ARG));
    STRICT_EXPECTED_CALL(STRING_c_str(IGNORED_PTR_ARG)).SetReturn(TEST_INPUT_NAME2);

    STRICT_EXPECTED_CALL(singlylinkedlist_item_get_value(IGNORED_PTR_ARG));
    STRICT_EXPECTED_CALL(STRING_c_str(IGNORED_PTR_ARG)).SetReturn(TEST_INPUT_NAME3);

    STRICT_EXPECTED_CALL(singlylinkedlist_item_get_value(IGNORED_PTR_ARG));
    STRICT_EXPECTED_CALL(get_time(NULL));
    STRICT_EXPECTED_CALL(messageCallback(testMessage->messageHandle, (void*)24));
    STRICT_EXPECTED_CALL(FAKE_IoTHubTransport_SendMessageDisposition(testMessage, IOTHUBMESSAGE_ACCEPTED));

    //act
    bool result = IoTHubClient_LL_MessageCallbackFromInput(handle, testMessage);

    //assert
    ASSERT_IS_TRUE(result);
    ASSERT_ARE_EQUAL(char_ptr, umock_c_get_expected_calls(), umock_c_get_actual_calls());

    //cleanup
    destroy_test_message_info(testMessage);
    IoTHubClient_LL_Destroy(handle);
}


// Tests_SRS_IOTHUBCLIENT_LL_31_138: [ If there is no registered handler for the inputName from `IoTHubMessage_GetInputName`, then `IoTHubClient_LL_MessageCallbackFromInput` shall attempt invoke the default handler handler.** ]
TEST_FUNCTION(IoTHubClient_LL_MessageCallbackFromInput_no_match_with_multiple_item_in_list_fails)
{
    //arrange
    IOTHUB_CLIENT_LL_HANDLE handle = IoTHubClient_LL_Create(&TEST_CONFIG);
    IOTHUB_CLIENT_RESULT result_set = IoTHubClient_LL_SetInputMessageCallback(handle, TEST_INPUT_NAME, messageCallback, (void*)32);
    ASSERT_ARE_EQUAL(IOTHUB_CLIENT_RESULT, IOTHUB_CLIENT_OK, result_set);

    result_set = IoTHubClient_LL_SetInputMessageCallback(handle, TEST_INPUT_NAME2, messageCallback, (void*)33);
    ASSERT_ARE_EQUAL(IOTHUB_CLIENT_RESULT, IOTHUB_CLIENT_OK, result_set);

    result_set = IoTHubClient_LL_SetInputMessageCallback(handle, TEST_INPUT_NAME3, messageCallback, (void*)34);
    ASSERT_ARE_EQUAL(IOTHUB_CLIENT_RESULT, IOTHUB_CLIENT_OK, result_set);

   
    MESSAGE_CALLBACK_INFO* testMessage = make_test_message_info(TEST_MESSAGE_HANDLE);
    umock_c_reset_all_calls();

    STRICT_EXPECTED_CALL(IoTHubMessage_GetInputName(IGNORED_PTR_ARG)).SetReturn(TEST_INPUT_NAME_NOTFOUND);

    STRICT_EXPECTED_CALL(singlylinkedlist_find(IGNORED_PTR_ARG, IGNORED_PTR_ARG, IGNORED_PTR_ARG));
    STRICT_EXPECTED_CALL(singlylinkedlist_item_get_value(IGNORED_PTR_ARG));
    STRICT_EXPECTED_CALL(STRING_c_str(IGNORED_PTR_ARG)).SetReturn(TEST_INPUT_NAME);

    STRICT_EXPECTED_CALL(singlylinkedlist_item_get_value(IGNORED_PTR_ARG));
    STRICT_EXPECTED_CALL(STRING_c_str(IGNORED_PTR_ARG)).SetReturn(TEST_INPUT_NAME2);

    STRICT_EXPECTED_CALL(singlylinkedlist_item_get_value(IGNORED_PTR_ARG));
    STRICT_EXPECTED_CALL(STRING_c_str(IGNORED_PTR_ARG)).SetReturn(TEST_INPUT_NAME3);

    STRICT_EXPECTED_CALL(get_time(NULL));

    //act
    bool result = IoTHubClient_LL_MessageCallbackFromInput(handle, testMessage);

    //assert
    ASSERT_IS_FALSE(result);
    ASSERT_ARE_EQUAL(char_ptr, umock_c_get_expected_calls(), umock_c_get_actual_calls());

    //cleanup
    destroy_test_message_info(testMessage);
    IoTHubClient_LL_Destroy(handle);
}

// Tests_SRS_IOTHUBCLIENT_LL_31_139: [ `IoTHubClient_LL_MessageCallbackFromInput` shall the callback from the given inputName queue if it has been registered.** ]
TEST_FUNCTION(IoTHubClient_LL_MessageCallbackFromInput_overwrite_callback_match_suceeds)
{
    //arrange
    IOTHUB_CLIENT_LL_HANDLE handle = IoTHubClient_LL_Create(&TEST_CONFIG);

    setup_IoTHubClient_LL_SetInputMessageCallback_first_invocation_mocks();
    IOTHUB_CLIENT_RESULT result_set = IoTHubClient_LL_SetInputMessageCallback(handle, TEST_INPUT_NAME, messageCallback, (void*)40);
    ASSERT_ARE_EQUAL(IOTHUB_CLIENT_RESULT, IOTHUB_CLIENT_OK, result_set);
    umock_c_reset_all_calls();

    // Set the same name as before but to a different callback context.
    setup_IoTHubClient_LL_SetInputMessageCallback_after_first_invocation_mocks(true, 1, TEST_INPUT_NAME);
    result_set = IoTHubClient_LL_SetInputMessageCallback(handle, TEST_INPUT_NAME, messageCallback, (void*)41);
    ASSERT_ARE_EQUAL(IOTHUB_CLIENT_RESULT, IOTHUB_CLIENT_OK, result_set);
    
    MESSAGE_CALLBACK_INFO* testMessage = make_test_message_info(TEST_MESSAGE_HANDLE);
    umock_c_reset_all_calls();

    STRICT_EXPECTED_CALL(IoTHubMessage_GetInputName(IGNORED_PTR_ARG));
    STRICT_EXPECTED_CALL(singlylinkedlist_find(IGNORED_PTR_ARG, IGNORED_PTR_ARG, IGNORED_PTR_ARG));
    STRICT_EXPECTED_CALL(singlylinkedlist_item_get_value(IGNORED_PTR_ARG));
    STRICT_EXPECTED_CALL(STRING_c_str(IGNORED_PTR_ARG)).SetReturn(TEST_INPUT_NAME);

    STRICT_EXPECTED_CALL(singlylinkedlist_item_get_value(IGNORED_PTR_ARG));
    STRICT_EXPECTED_CALL(get_time(NULL));
    STRICT_EXPECTED_CALL(messageCallback(testMessage->messageHandle, (void*)41));
    STRICT_EXPECTED_CALL(FAKE_IoTHubTransport_SendMessageDisposition(testMessage, IOTHUBMESSAGE_ACCEPTED));

    //act
    bool result = IoTHubClient_LL_MessageCallbackFromInput(handle, testMessage);

    //assert
    ASSERT_IS_TRUE(result);
    ASSERT_ARE_EQUAL(char_ptr, umock_c_get_expected_calls(), umock_c_get_actual_calls());

    //cleanup
    destroy_test_message_info(testMessage);
    IoTHubClient_LL_Destroy(handle);
}

// Tests_SRS_IOTHUBCLIENT_LL_31_138: [ If there is no registered handler for the inputName from `IoTHubMessage_GetInputName`, then `IoTHubClient_LL_MessageCallbackFromInput` shall attempt invoke the default handler handler.** ]
TEST_FUNCTION(IoTHubClient_LL_MessageCallbackFromInput_default_handler_no_registered_inputs_suceeds)
{
    //arrange
    IOTHUB_CLIENT_LL_HANDLE handle = IoTHubClient_LL_Create(&TEST_CONFIG);

    IOTHUB_CLIENT_RESULT result_set = IoTHubClient_LL_SetMessageCallback(handle, messageCallback, (void*)50);
    ASSERT_ARE_EQUAL(IOTHUB_CLIENT_RESULT, IOTHUB_CLIENT_OK, result_set);
    
    MESSAGE_CALLBACK_INFO* testMessage = make_test_message_info(TEST_MESSAGE_HANDLE);
    umock_c_reset_all_calls();

    STRICT_EXPECTED_CALL(IoTHubMessage_GetInputName(IGNORED_PTR_ARG));
	
    STRICT_EXPECTED_CALL(get_time(NULL));
    STRICT_EXPECTED_CALL(messageCallback(testMessage->messageHandle, (void*)50));
    STRICT_EXPECTED_CALL(FAKE_IoTHubTransport_SendMessageDisposition(testMessage, IOTHUBMESSAGE_ACCEPTED));

    //act
    bool result = IoTHubClient_LL_MessageCallbackFromInput(handle, testMessage);

    //assert
    ASSERT_IS_TRUE(result);
    ASSERT_ARE_EQUAL(char_ptr, umock_c_get_expected_calls(), umock_c_get_actual_calls());

    //cleanup
    destroy_test_message_info(testMessage);
    IoTHubClient_LL_Destroy(handle);
}

// Tests_SRS_IOTHUBCLIENT_LL_31_138: [ If there is no registered handler for the inputName from `IoTHubMessage_GetInputName`, then `IoTHubClient_LL_MessageCallbackFromInput` shall attempt invoke the default handler handler.** ]
TEST_FUNCTION(IoTHubClient_LL_MessageCallbackFromInput_default_handler_no_match_on_registered_inputs_suceeds)
{
    //arrange
    IOTHUB_CLIENT_LL_HANDLE handle = IoTHubClient_LL_Create(&TEST_CONFIG);

    setup_IoTHubClient_LL_SetInputMessageCallback_first_invocation_mocks();
    IOTHUB_CLIENT_RESULT result_set = IoTHubClient_LL_SetInputMessageCallback(handle, TEST_INPUT_NAME, messageCallback, (void*)60);

    ASSERT_ARE_EQUAL(IOTHUB_CLIENT_RESULT, IOTHUB_CLIENT_OK, result_set);

    result_set = IoTHubClient_LL_SetMessageCallback(handle, messageCallback, (void*)61);
    ASSERT_ARE_EQUAL(IOTHUB_CLIENT_RESULT, IOTHUB_CLIENT_OK, result_set);
    
    MESSAGE_CALLBACK_INFO* testMessage = make_test_message_info(TEST_MESSAGE_HANDLE);
    umock_c_reset_all_calls();

    STRICT_EXPECTED_CALL(IoTHubMessage_GetInputName(IGNORED_PTR_ARG));
    STRICT_EXPECTED_CALL(singlylinkedlist_find(IGNORED_PTR_ARG, IGNORED_PTR_ARG, IGNORED_PTR_ARG));
    STRICT_EXPECTED_CALL(singlylinkedlist_item_get_value(IGNORED_PTR_ARG));
    STRICT_EXPECTED_CALL(STRING_c_str(IGNORED_PTR_ARG)).SetReturn(TEST_INPUT_NAME_NOTFOUND);

    STRICT_EXPECTED_CALL(get_time(NULL));
    STRICT_EXPECTED_CALL(messageCallback(testMessage->messageHandle, (void*)61));
    STRICT_EXPECTED_CALL(FAKE_IoTHubTransport_SendMessageDisposition(testMessage, IOTHUBMESSAGE_ACCEPTED));

    //act
    bool result = IoTHubClient_LL_MessageCallbackFromInput(handle, testMessage);

    //assert
    ASSERT_IS_TRUE(result);
    ASSERT_ARE_EQUAL(char_ptr, umock_c_get_expected_calls(), umock_c_get_actual_calls());

    //cleanup
    destroy_test_message_info(testMessage);
    IoTHubClient_LL_Destroy(handle);
}

// Tests_SRS_IOTHUBCLIENT_LL_31_138: [ If there is no registered handler for the inputName from `IoTHubMessage_GetInputName`, then `IoTHubClient_LL_MessageCallbackFromInput` shall attempt invoke the default handler handler.** ]
TEST_FUNCTION(IoTHubClient_LL_MessageCallbackFromInput_default_handler_ex_no_registered_inputs_suceeds)
{
    //arrange
    IOTHUB_CLIENT_LL_HANDLE handle = IoTHubClient_LL_Create(&TEST_CONFIG);

    IOTHUB_CLIENT_RESULT result_set = IoTHubClient_LL_SetMessageCallback_Ex(handle, messageCallbackEx, (void*)70);
    ASSERT_ARE_EQUAL(IOTHUB_CLIENT_RESULT, IOTHUB_CLIENT_OK, result_set);
    
    MESSAGE_CALLBACK_INFO* testMessage = make_test_message_info(TEST_MESSAGE_HANDLE);
    umock_c_reset_all_calls();

    STRICT_EXPECTED_CALL(IoTHubMessage_GetInputName(IGNORED_PTR_ARG));
	
    STRICT_EXPECTED_CALL(get_time(NULL));
    STRICT_EXPECTED_CALL(messageCallbackEx(testMessage, (void*)70));

    //act
    bool result = IoTHubClient_LL_MessageCallbackFromInput(handle, testMessage);

    //assert
    ASSERT_IS_TRUE(result);
    ASSERT_ARE_EQUAL(char_ptr, umock_c_get_expected_calls(), umock_c_get_actual_calls());

    //cleanup
    destroy_test_message_info(testMessage);
    IoTHubClient_LL_Destroy(handle);
}

// Tests_SRS_IOTHUBCLIENT_LL_31_138: [ If there is no registered handler for the inputName from `IoTHubMessage_GetInputName`, then `IoTHubClient_LL_MessageCallbackFromInput` shall attempt invoke the default handler handler.** ]
TEST_FUNCTION(IoTHubClient_LL_MessageCallbackFromInput_default_handler_ex_no_match_on_registered_inputs_suceeds)
{
    //arrange
    IOTHUB_CLIENT_LL_HANDLE handle = IoTHubClient_LL_Create(&TEST_CONFIG);

    setup_IoTHubClient_LL_SetInputMessageCallback_first_invocation_mocks();
    IOTHUB_CLIENT_RESULT result_set = IoTHubClient_LL_SetInputMessageCallback(handle, TEST_INPUT_NAME, messageCallback, (void*)80);

    ASSERT_ARE_EQUAL(IOTHUB_CLIENT_RESULT, IOTHUB_CLIENT_OK, result_set);

    result_set = IoTHubClient_LL_SetMessageCallback_Ex(handle, messageCallbackEx, (void*)81);
    ASSERT_ARE_EQUAL(IOTHUB_CLIENT_RESULT, IOTHUB_CLIENT_OK, result_set);
    
    MESSAGE_CALLBACK_INFO* testMessage = make_test_message_info(TEST_MESSAGE_HANDLE);
    umock_c_reset_all_calls();

    STRICT_EXPECTED_CALL(IoTHubMessage_GetInputName(IGNORED_PTR_ARG));
    STRICT_EXPECTED_CALL(singlylinkedlist_find(IGNORED_PTR_ARG, IGNORED_PTR_ARG, IGNORED_PTR_ARG));
    STRICT_EXPECTED_CALL(singlylinkedlist_item_get_value(IGNORED_PTR_ARG));
    STRICT_EXPECTED_CALL(STRING_c_str(IGNORED_PTR_ARG)).SetReturn(TEST_INPUT_NAME_NOTFOUND);

    STRICT_EXPECTED_CALL(get_time(NULL));
    STRICT_EXPECTED_CALL(messageCallbackEx(testMessage, (void*)81));

    //act
    bool result = IoTHubClient_LL_MessageCallbackFromInput(handle, testMessage);

    //assert
    ASSERT_IS_TRUE(result);
    ASSERT_ARE_EQUAL(char_ptr, umock_c_get_expected_calls(), umock_c_get_actual_calls());

    //cleanup
    destroy_test_message_info(testMessage);
    IoTHubClient_LL_Destroy(handle);
}

TEST_FUNCTION(IoTHubClient_LL_MessageCallbackFromInput_match_fail)
{
    //arrange
    int negativeTestsInitResult = umock_c_negative_tests_init();
    ASSERT_ARE_EQUAL(int, 0, negativeTestsInitResult);

    IOTHUB_CLIENT_LL_HANDLE handle = IoTHubClient_LL_Create(&TEST_CONFIG);
    IOTHUB_CLIENT_RESULT result_set = IoTHubClient_LL_SetInputMessageCallback(handle, TEST_INPUT_NAME, messageCallback, (void*)20);
    ASSERT_ARE_EQUAL(IOTHUB_CLIENT_RESULT, IOTHUB_CLIENT_OK, result_set);
    
    MESSAGE_CALLBACK_INFO* testMessage = make_test_message_info(TEST_MESSAGE_HANDLE);

	umock_c_reset_all_calls();

    STRICT_EXPECTED_CALL(IoTHubMessage_GetInputName(IGNORED_PTR_ARG));
    STRICT_EXPECTED_CALL(singlylinkedlist_find(IGNORED_PTR_ARG, IGNORED_PTR_ARG, IGNORED_PTR_ARG));
    STRICT_EXPECTED_CALL(singlylinkedlist_item_get_value(IGNORED_PTR_ARG));
    STRICT_EXPECTED_CALL(STRING_c_str(IGNORED_PTR_ARG)).SetReturn(TEST_INPUT_NAME);

    STRICT_EXPECTED_CALL(singlylinkedlist_item_get_value(IGNORED_PTR_ARG));
    STRICT_EXPECTED_CALL(get_time(NULL));
    STRICT_EXPECTED_CALL(messageCallback(testMessage->messageHandle, (void*)20));
    STRICT_EXPECTED_CALL(FAKE_IoTHubTransport_SendMessageDisposition(testMessage, IOTHUBMESSAGE_ACCEPTED));

	umock_c_negative_tests_snapshot();

    //act
    size_t calls_cannot_fail[] = { 
        5,  // get_time
    	6,  // messageCallback
    	7   // FAKE_IoTHubTransport_SendMessageDisposition
	};
    size_t count = umock_c_negative_tests_call_count();
    for (size_t index = 0; index < count; index++)
    {
        if (should_skip_index(index, calls_cannot_fail, sizeof(calls_cannot_fail) / sizeof(calls_cannot_fail[0])) != 0)
        {
            continue;
        }

        umock_c_negative_tests_reset();
        umock_c_negative_tests_fail_call(index);

        char tmp_msg[64];
        sprintf(tmp_msg, "IoTHubClient_LL_MessageCallbackFromInput failure in test %zu/%zu", index, count);

        bool result = IoTHubClient_LL_MessageCallbackFromInput(handle, testMessage);

        //assert
        ASSERT_ARE_EQUAL_WITH_MSG(bool, false, result, tmp_msg);
    }

    //cleanup
    destroy_test_message_info(testMessage);
    IoTHubClient_LL_Destroy(handle);
    umock_c_negative_tests_deinit();
}


END_TEST_SUITE(iothubclient_ll_ut)<|MERGE_RESOLUTION|>--- conflicted
+++ resolved
@@ -522,11 +522,7 @@
     FAKE_IoTHubTransport_SetOption,     /*pfIoTHubTransport_SetOption IoTHubTransport_SetOption;        */
     FAKE_IoTHubTransport_Create,        /*pfIoTHubTransport_Create IoTHubTransport_Create;              */
     FAKE_IoTHubTransport_Destroy,       /*pfIoTHubTransport_Destroy IoTHubTransport_Destroy;            */
-<<<<<<< HEAD
-    FAKE_IoTHubTransport_Register,        /*pfIotHubTransport_Register IoTHubTransport_Register;          */
-=======
     FAKE_IoTHubTransport_Register,      /*pfIotHubTransport_Register IoTHubTransport_Register;          */
->>>>>>> 22c25091
     FAKE_IoTHubTransport_Unregister,    /*pfIotHubTransport_Unregister IoTHubTransport_Unegister;       */
     FAKE_IoTHubTransport_Subscribe,     /*pfIoTHubTransport_Subscribe IoTHubTransport_Subscribe;        */
     FAKE_IoTHubTransport_Unsubscribe,   /*pfIoTHubTransport_Unsubscribe IoTHubTransport_Unsubscribe;    */
@@ -1016,15 +1012,13 @@
 
     //arrange
     setup_iothubclient_ll_createfromconnectionstring_mocks(TEST_DEVICEKEY_TOKEN, TEST_STRING_VALUE);
+    
+    printf("Expected:: %s\n", umockcallrecorder_get_expected_calls(umock_c_get_call_recorder()));
 
     umock_c_negative_tests_snapshot();
 
     // act
-<<<<<<< HEAD
-    size_t calls_cannot_fail[] = { 0, 10, 13, 15, 16, 19, 21, 24, 26, 27, 28, 30, 31, 37, 38, 39, 42, 43, 44, 45, 46, 47, 48, 49, 50 };
-=======
-    size_t calls_cannot_fail[] = { 9, 15, 18, 23, 26, 28, 29, 35, 36, 37, 40, 41, 42, 43, 44, 45, 46, 47, 48 };
->>>>>>> 22c25091
+    size_t calls_cannot_fail[] = { 22 };
     size_t count = umock_c_negative_tests_call_count();
     for (size_t index = 0; index < count; index++)
     {
