--- conflicted
+++ resolved
@@ -350,8 +350,17 @@
     * @return	IOTHUB_CLIENT_OK upon success or an error code upon failure.
     */
     MOCKABLE_FUNCTION(, IOTHUB_CLIENT_RESULT, IoTHubClient_UploadToBlobAsync, IOTHUB_CLIENT_HANDLE, iotHubClientHandle, const char*, destinationFileName, const unsigned char*, source, size_t, size, IOTHUB_CLIENT_FILE_UPLOAD_CALLBACK, iotHubClientFileUploadCallback, void*, context);
-<<<<<<< HEAD
-#endif
+
+    /**
+    * @brief                          Uploads a file to a Blob storage in chunks, fed through the callback function provided by the user.
+    * @remarks                        This function allows users to upload large files in chunks, not requiring the whole file content to be passed in memory.
+    * @param iotHubClientHandle       The handle created by a call to the IoTHubClient_Create function.
+    * @param destinationFileName      The name of the file to be created in Azure Blob Storage.
+    * @param getDataCallback          A callback to be invoked to acquire the file chunks to be uploaded, as well as to indicate the status of the upload of the previous block.
+    * @param context                  Any data provided by the user to serve as context on getDataCallback.
+    * @returns                        An IOTHUB_CLIENT_RESULT value indicating the success or failure of the API call.*/
+    MOCKABLE_FUNCTION(, IOTHUB_CLIENT_RESULT, IoTHubClient_UploadMultipleBlocksToBlobAsync, IOTHUB_CLIENT_HANDLE, iotHubClientHandle, const char*, destinationFileName, IOTHUB_CLIENT_FILE_UPLOAD_GET_DATA_CALLBACK, getDataCallback, void*, context);
+#endif /* DONT_USE_UPLOADTOBLOB */
 
     /**
     * @brief	Asynchronous call to send the message specified by @p eventMessageHandle.
@@ -389,19 +398,6 @@
     * @return	IOTHUB_CLIENT_OK upon success or an error code upon failure.
     */
     MOCKABLE_FUNCTION(, IOTHUB_CLIENT_RESULT, IoTHubClient_SetInputMessageCallback, IOTHUB_CLIENT_HANDLE, iotHubClientHandle, const char*, inputName, IOTHUB_CLIENT_MESSAGE_CALLBACK_ASYNC, eventHandlerCallback, void*, userContextCallback);
-=======
-
-    /**
-    * @brief                          Uploads a file to a Blob storage in chunks, fed through the callback function provided by the user.
-    * @remarks                        This function allows users to upload large files in chunks, not requiring the whole file content to be passed in memory.
-    * @param iotHubClientHandle       The handle created by a call to the IoTHubClient_Create function.
-    * @param destinationFileName      The name of the file to be created in Azure Blob Storage.
-    * @param getDataCallback          A callback to be invoked to acquire the file chunks to be uploaded, as well as to indicate the status of the upload of the previous block.
-    * @param context                  Any data provided by the user to serve as context on getDataCallback.
-    * @returns                        An IOTHUB_CLIENT_RESULT value indicating the success or failure of the API call.*/
-    MOCKABLE_FUNCTION(, IOTHUB_CLIENT_RESULT, IoTHubClient_UploadMultipleBlocksToBlobAsync, IOTHUB_CLIENT_HANDLE, iotHubClientHandle, const char*, destinationFileName, IOTHUB_CLIENT_FILE_UPLOAD_GET_DATA_CALLBACK, getDataCallback, void*, context);
-#endif /* DONT_USE_UPLOADTOBLOB */
->>>>>>> 246cb6f0
 
 #ifdef __cplusplus
 }
