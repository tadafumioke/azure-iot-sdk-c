--- conflicted
+++ resolved
@@ -343,28 +343,17 @@
     add_definitions(-DGB_MEASURE_MEMORY_FOR_THIS -DGB_DEBUG_ALLOC)
 ENDIF(WIN32)
 
-<<<<<<< HEAD
 if (NOT IOS)
-	add_library(iothub_client_dll SHARED
-		${iothub_client_c_files} 
-		${iothub_client_h_files}
-		./src/iothub_client.def
-	)
-	target_link_libraries(iothub_client_dll ${iothub_client_libs})
+    add_library(iothub_client_dll SHARED
+        ${iothub_client_c_files} 
+        ${iothub_client_h_files}
+        ./src/iothub_client_dll.def
+    )
+    target_link_libraries(iothub_client_dll ${iothub_client_libs})
 endif(NOT IOS)
 
 if(NOT WIN32 AND NOT IOS)
-	set_target_properties(iothub_client_dll PROPERTIES OUTPUT_NAME "iothub_client")
-=======
-add_library(iothub_client_dll SHARED
-    ${iothub_client_c_files} 
-    ${iothub_client_h_files}
-    ./src/iothub_client_dll.def
-)
-target_link_libraries(iothub_client_dll ${iothub_client_libs})
-if(NOT WIN32)
-set_target_properties(iothub_client_dll PROPERTIES OUTPUT_NAME "iothub_client")
->>>>>>> 6508d280
+    set_target_properties(iothub_client_dll PROPERTIES OUTPUT_NAME "iothub_client")
 endif()
 
 add_library(iothub_client
@@ -381,19 +370,19 @@
 )
 # Don't build samples under Win32 ARM for now
 if(NOT ${skip_samples})
-	if(WIN32)
-	# Build samples for WEC 2013 for both ARM and x86 processsor types
-	  if(WINCE) 
-		add_subdirectory(samples)
-	  else()
-		if (NOT ${ARCHITECTURE} STREQUAL "ARM")
-			add_subdirectory(samples)
-		endif()
-	endif()
-		
-	else()
-		add_subdirectory(samples)
-	endif()
+    if(WIN32)
+    # Build samples for WEC 2013 for both ARM and x86 processsor types
+      if(WINCE) 
+        add_subdirectory(samples)
+      else()
+        if (NOT ${ARCHITECTURE} STREQUAL "ARM")
+            add_subdirectory(samples)
+        endif()
+    endif()
+        
+    else()
+        add_subdirectory(samples)
+    endif()
 endif(NOT ${skip_samples})
 
 if(NOT IN_OPENWRT)
